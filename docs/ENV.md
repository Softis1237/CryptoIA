ENV_FULL.md — подробная сводка переменных окружения

Этот файл агрегирует все переменные окружения, используемые в CryptoIA. В большинстве случаев необязательные компоненты отключены по умолчанию, и вы можете включить их, установив значение в 1 или присвоив API‑ключ.

1. Основная инфраструктура

POSTGRES_USER, POSTGRES_PASSWORD, POSTGRES_DB, POSTGRES_HOST, POSTGRES_PORT  — параметры подключения к PostgreSQL. Используются всеми модулями для сохранения результатов, сигналов, прогнозов и торговых позиций.

REDIS_HOST, REDIS_PORT — адрес кеша Redis для промежуточных данных, кэша LLM и блокировки операций.

S3_ENDPOINT_URL, S3_REGION, S3_ACCESS_KEY, S3_SECRET_KEY, S3_BUCKET — настройки MinIO/S3. Сюда записываются parquet‑файлы с ценами и признаками, графики и модели.

TIMEZONE — таймзона слотов. По умолчанию Asia/Jerusalem. Используется для округления времени при публикации и расписания задач.

2. Источники данных и toggles

CRYPTOPANIC_TOKEN, NEWSAPI_KEY — токены для агрегаторов новостей CryptoPanic и NewsAPI.

ENABLE_ORDERBOOK (0/1) — загрузка стакана (orderbook). Требует Binance/Bybit/etc через ccxt.

ENABLE_ONCHAIN, GLASSNODE_API_KEY, CRYPTOQUANT_API_KEY — включение ончейн‑метрик и соответствующие ключи.

ENABLE_FUTURES, FUTURES_PROVIDER — сбор funding rate, mark price и open interest (default binance).

ENABLE_SOCIAL, SOCIAL_QUERY, SOCIAL_SUBREDDITS, SOCIAL_MAX_ITEMS, TWITTER_BEARER_TOKEN, REDDIT_USER_AGENT — загрузка твитов/реддита, фильтры и лимиты.

ENABLE_DEEP_PRICE — загрузка свечей 1s/5s.

ENABLE_NEWS_TWITTER/REDDIT/STACKOVERFLOW — включение отдельных источников новостей.

USE_HF_SENTIMENT, HF_SENTIMENT_MODEL — использовать HuggingFace модель для оценки настроений (по умолчанию — off). Модель по умолчанию: nlptown/bert-base-multilingual-uncased-sentiment.

USE_SOCIAL_EMB, SOCIAL_EMB_MODEL — векторизация текстов соц‑сетей с помощью sentence‑transformers.

ENABLE_ALT_DATA — сбор альтернативных данных (Google Trends, CME OI, опционы, ликвидность). Для работы потребуются:

QUANDL_API_KEY (CME OI),

COINGLASS_API_KEY (опционные данные),

ALT_GOOGLE_QUERIES — запросы для Google Trends (по умолчанию bitcoin,btc price),

ALT_EXCHANGES — список бирж для анализа ликвидности (binance,bybit,okx,kraken),

ALT_ORDER_SIZE_USD, LIQUIDITY_MIN_USD, LIQUIDITY_MAX_SLIP_BPS — параметры расчёта глубины рынка,

ALT_SECURITY_RSS, ALT_REGULATORY_RSS — RSS‑ленты для мониторинга инцидентов и регулирования.

3. LLM и Flowise

OPENAI_API_KEY, OPENAI_MODEL — ключ и модель для OpenAI (по умолчанию gpt-4o-mini). Без ключа вызовы LLM пропускаются.

LLM_MAX_TOKENS — максимальное количество токенов в ответе (400 по умолчанию).

ENABLE_LLM_CACHE, LLM_CACHE_TTL_SEC — включение и время жизни кэша для LLM ответов (по умолчанию 600 с). Использует Redis.

LLM_CALLS_BUDGET — лимит вызовов LLM за процесс (8 по умолчанию).

FLOWISE_BASE_URL — базовый URL сервиса Flowise. Отдельные endpoints:

FLOWISE_EXPLAIN_URL, FLOWISE_DEBATE_URL, FLOWISE_SCENARIO_URL — конечные точки для генерации объяснения, дебатов и сценариев.

FLOWISE_VALIDATE_URL — валидация торговых рекомендаций (если ENABLE_LLM_VALIDATOR=1).

FLOWISE_TIMEOUT_SEC, FLOWISE_MAX_RETRIES, FLOWISE_BACKOFF_SEC — таймаут, число повторов и коэффициент экспоненциальной задержки для запросов к Flowise.

ENABLE_LLM_FORECAST, FLOWISE_FORECAST_URL — опциональный LLM‑прогноз (флаг и URL).

4. Весовые и режимные параметры

ENABLE_REGIME_WEIGHTING — включает перерасчёт весов ансамбля в зависимости от режима рынка.

ALPHA_UPDATE_INTERVAL_H, REGIME_ALPHA_MIN, REGIME_ALPHA_MAX, REGIME_ALPHA_DECAY_DAYS, REGIME_ALPHA_SMOOTH_BETA — параметры адаптации весов (см. алгоритм в regime/).

NEWS_CTX_COEFF_A/B/C, NEWS_CTX_WIN_SHORT/LONG_MIN, NEWS_CTX_K — параметры шкалирования контекстного индекса новостей (используются в features_calc).

NEWS_FACTS_TOPK, NEWS_FACTS_DECAY_HOURS — параметры выбора «фактов» для объяснения.

NEWS_SENSITIVE_MODELS — список моделей, которым нельзя доверять высокие прогнозы без подтверждения новостей.

5. Telegram и платежи

TELEGRAM_BOT_TOKEN, TELEGRAM_CHAT_ID — токен бота и ID канала/чата для публикаций.
<<<<<<< HEAD

TELEGRAM_PRIVATE_CHANNEL_ID, TELEGRAM_ADMIN_CHAT_ID, TELEGRAM_OWNER_ID — каналы для подписки, админских сообщений и владельца.

MONTH_STARS, YEAR_STARS — стоимость подписки в Telegram Stars (например, 500 и 5000).

CRYPTO_PAYMENT_LINK — ссылка на оплату в криптовалюте.
=======
TELEGRAM_PRIVATE_CHANNEL_ID, TELEGRAM_ADMIN_CHAT_ID, TELEGRAM_OWNER_ID — каналы для подписки, админских сообщений и владельца.

MONTH_STARS, YEAR_STARS — стоимость месячной и годовой подписки в Telegram Stars. Цифровые товары продаются исключительно за Stars.

Оплата: подписку можно оплатить звёздами через Telegram или криптовалютой; бот выдаёт адрес для перевода и активирует доступ после подтверждения.
>>>>>>> a05556c2

6. Наблюдаемость и логирование

PROM_PUSHGATEWAY_URL — URL Pushgateway Prometheus. Метрики (pipeline_step_seconds, pipeline_value, llm_calls, llm_failures) отправляются сюда.

SENTRY_DSN — ключ для Sentry. При задании трейсбек ошибок отправляются в Sentry.

JSON_LOGS — если 1, loguru пишет логи в JSON формате. Укажите LOG_LEVEL при необходимости.

7. Флаги функций и ML

USE_KATS, USE_CPD_SIMPLE, CPD_Z_THRESHOLD, CPD_WINDOW — включают расширенные (Kats) или простые методы обнаружения режимов/аноналий.

FEATURES_PRO, FEATURES_KATS — включают расширенный набор признаков (например, volume profile, carry) и Kats‑фичи. Отключайте, если хотите ускорить вычисления.

ENABLE_STACKING — включает обучение линейного стэкинга по историческим прогнозам. Требует накопления ≥30 наблюдений.

ENABLE_CHALLENGER, CHALLENGER_MODE — активируют вторую ветку ансамбля (uniform/stacking) для A/B сравнения.

ENABLE_RETRAIN, RETRAIN_INTERVAL_H, RETRAIN_FEATURES_S3, RETRAIN_HORIZONS — расписание и параметры переобучения ML моделей.

USE_DARTS, USE_DARTS_NBEATS, NBEATS_EPOCHS, USE_NEURALPROPHET, NP_EPOCHS, USE_PROPHET, USE_DARTS_PROPHET — активируют альтернативные временные модели. Настройки эпох позволяют ускорить тренировку.

AUTO_TUNE_ARIMA, ARIMA_TUNING_TRIALS — запуск Optuna‑поиска гиперпараметров ARIMA.

MLFLOW_TRACKING_URI, ML_MODELS_S3_PREFIX, ML_MODEL_S3 — путь к трекеру MLflow и хранилищу моделей. Если задан, сохранённые модели и метаданные отправляются в реестр model_registry.

8. Trading и risk

PAPER_SYMBOL — торговая пара для симуляции бумаги (BTC/USDT).

EXCHANGE, EXCHANGE_TYPE, EXCHANGE_API_KEY, EXCHANGE_SECRET, EXCHANGE_PASSWORD — конфигурация ccxt для живой торговли.

EXEC_SYMBOL — символ для отправки ордеров.

EXECUTE_LIVE — флаг разрешения живой торговли.

EXEC_AMOUNT — базовый размер позиции.

EXEC_ENTRY — market или limit.

DRY_RUN — если 1, ордера не отправляются (бумажный режим).

RISK_LOOP_INTERVAL, RISK_TRAIL_PCT, RISK_IMPROVE_PCT — параметры trailing‑stop.

9. Прочее

RUN_INTERVAL_SEC — интервал планировщика для scheduled_runner.py (3600 с по умолчанию).

USE_COORDINATOR — включает многоагентный DAG; в противном случае используется линейный скрипт predict_release.

ENABLE_MCP — поднимает мини‑сервер MCP (pipeline.mcp.server), который предоставляет безопасные эндпоинты для LLM‑агентов.

MCP_HOST, MCP_PORT, MCP_URL — адрес и порт MCP.

Заполняйте .env исходя из своих потребностей: выключайте тяжёлые источники (onchain, social, alt) для ускорения, включайте Flowise endpoints для генерации объяснений и дебатов, настраивайте лимиты LLM. Список не исчерпывающий — см. .env.example в репозитории для остальных переменных и значений по умолчанию.<|MERGE_RESOLUTION|>--- conflicted
+++ resolved
@@ -81,20 +81,20 @@
 5. Telegram и платежи
 
 TELEGRAM_BOT_TOKEN, TELEGRAM_CHAT_ID — токен бота и ID канала/чата для публикаций.
-<<<<<<< HEAD
+
 
 TELEGRAM_PRIVATE_CHANNEL_ID, TELEGRAM_ADMIN_CHAT_ID, TELEGRAM_OWNER_ID — каналы для подписки, админских сообщений и владельца.
 
 MONTH_STARS, YEAR_STARS — стоимость подписки в Telegram Stars (например, 500 и 5000).
 
 CRYPTO_PAYMENT_LINK — ссылка на оплату в криптовалюте.
-=======
+
 TELEGRAM_PRIVATE_CHANNEL_ID, TELEGRAM_ADMIN_CHAT_ID, TELEGRAM_OWNER_ID — каналы для подписки, админских сообщений и владельца.
 
 MONTH_STARS, YEAR_STARS — стоимость месячной и годовой подписки в Telegram Stars. Цифровые товары продаются исключительно за Stars.
 
 Оплата: подписку можно оплатить звёздами через Telegram или криптовалютой; бот выдаёт адрес для перевода и активирует доступ после подтверждения.
->>>>>>> a05556c2
+
 
 6. Наблюдаемость и логирование
 
