--- conflicted
+++ resolved
@@ -7,12 +7,11 @@
 - pipeline: Python code for data ingestion, features, models, ensembles, risk and publishing. Usually invoked by the coordinator on schedule, but you can run tasks ad‑hoc via docker compose run.
 - coordinator: Scheduler loop that triggers the twice‑daily forecast pipeline (00:00 and 12:00 in TIMEZONE). Also pushes metrics and optionally retrains models.
 - bot: Telegram bot for subscriptions (Stars), direct messages, promo codes, and user insights collection. It can publish forecasts either to a channel or as DMs.
-<<<<<<< HEAD
 - signal_bot: Interactive Telegram bot for signals, news and user settings. Run `python -m pipeline.telegram_bot.bot` inside the pipeline container; stores per-user prefs in Redis and reuses publish_telegram functions.
-=======
+
   Supports RU/EN localization via gettext with message templates in `pipeline/telegram_bot/messages.py`.
   Compile `.po` files to `.mo` with `msgfmt` during deployment; binary `.mo` files are not stored in git.
->>>>>>> 4d36dd04
+
 - trigger_agent: lightweight 24/7 watcher of order flow and news. Emits trigger messages into Redis (queue `RT_TRIGGER_QUEUE`, default `rt:triggers`). Triggers: `VOL_SPIKE`, `DELTA_SPIKE`, `NEWS`.
 - rt_master: on‑demand reactor that waits for trigger events and runs a short‑horizon Master flow (features → models+ensemble → trade card). Publishes concise real‑time alerts to Telegram.
   - Uses regime/event‑aware trust weights; integrates `event_study` for NEWS.
