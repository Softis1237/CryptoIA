--- conflicted
+++ resolved
@@ -1,4 +1,4 @@
-<<<<<<< HEAD
+
 import os
 import sys
 import unittest
@@ -8,7 +8,7 @@
 )
 import importlib  # noqa: E402
 from datetime import datetime, timedelta, timezone  # noqa: E402
-=======
+
 # flake8: noqa
 import os
 import sys
@@ -28,7 +28,7 @@
 mod = importlib.util.module_from_spec(spec)  # type: ignore
 assert spec and spec.loader
 spec.loader.exec_module(mod)  # type: ignore
->>>>>>> 6f7b9c4e
+
 
 mod = importlib.import_module("pipeline.data.ingest_news")  # noqa: E402
 
