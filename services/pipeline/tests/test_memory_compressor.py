--- conflicted
+++ resolved
@@ -57,10 +57,9 @@
     assert calls[0][2]["mode"] == "llm"
     assert calls[0][2]["llm_error"] is None
     assert "hash" in calls[0][2]
-<<<<<<< HEAD
+
     assert "quality_snapshot" not in calls[0][2]
-=======
->>>>>>> 7aac7a96
+
 
 
 def test_run_uses_fallback_when_llm_fails(monkeypatch):
@@ -91,7 +90,7 @@
 
     stored: list[tuple[dict, dict]] = []
 
-<<<<<<< HEAD
+
     def fake_insert(lesson, scope: str, meta: dict):
         stored.append((lesson, meta))
 
@@ -100,10 +99,10 @@
     def fake_metrics(scope: str, mode: str, rows_processed: int, lessons_inserted: int, metrics: dict) -> int:
         metrics_calls.append((scope, mode, rows_processed, lessons_inserted, metrics))
         return 42
-=======
+
     def fake_insert(text: str, scope: str, meta: dict):
         stored.append((json.loads(text), meta))
->>>>>>> 7aac7a96
+
 
     def boom(*_args, **_kwargs):
         raise RuntimeError("llm down")
@@ -111,20 +110,18 @@
     monkeypatch.setattr(memory_compressor, "_call_tool", fake_tool)
     monkeypatch.setattr(memory_compressor, "insert_agent_lesson", fake_insert)
     monkeypatch.setattr(memory_compressor, "call_openai_json", boom)
-<<<<<<< HEAD
+
     monkeypatch.setattr(memory_compressor, "insert_agent_lesson_metrics", fake_metrics)
-=======
->>>>>>> 7aac7a96
+
 
     out = memory_compressor.run(memory_compressor.MemoryCompressInput(n=2, scope="ops"))
 
     assert out["status"] == "ok"
     assert out["mode"] == "fallback"
-<<<<<<< HEAD
+
     assert out["metrics"]["lessons_final"] == 1
     assert out["metrics"]["risk_flag_ratio"] == 1.0
-=======
->>>>>>> 7aac7a96
+
     assert out["inserted"] == 1
     assert len(stored) == 1
 
@@ -134,11 +131,8 @@
     assert payload["risk"] == "volatility_spike, news_risk"
     assert meta["mode"] == "fallback"
     assert meta["llm_error"]
-<<<<<<< HEAD
     assert "hash" in meta
+
     assert meta["quality_metrics_id"] == 42
     assert meta["quality_snapshot"]["rows_processed"] == 1
     assert metrics_calls == [("ops", "fallback", 1, 1, out["metrics"])]
-=======
-    assert "hash" in meta
->>>>>>> 7aac7a96
