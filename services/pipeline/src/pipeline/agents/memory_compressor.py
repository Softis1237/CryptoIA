from __future__ import annotations

import json
import hashlib
import math
<<<<<<< HEAD
import statistics
=======
>>>>>>> 7aac7a96
from collections.abc import Iterable as IterableABC
from dataclasses import dataclass
from typing import Any, Dict, Iterable, Tuple

from ..mcp.client import call_tool as _call_tool
from ..infra.db import insert_agent_lesson, insert_agent_lesson_metrics
from ..reasoning.llm import call_openai_json


@dataclass
class MemoryCompressInput:
    n: int = 20  # take last N run summaries
    scope: str = "global"


def _lessons_to_unique_payloads(raw_lessons: Iterable[Any]) -> list[dict[str, str]]:
    """Normalize LLM память в компактные карточки и убираем дубликаты."""
    uniq: list[dict[str, str]] = []
    seen_hashes: set[str] = set()
    for item in raw_lessons:
        if isinstance(item, dict):
            title = str(item.get("title") or item.get("name") or "Lesson")
            insight = str(item.get("insight") or item.get("summary") or item.get("lesson") or "")
            action = str(item.get("action") or item.get("recommendation") or "")
            risk = str(item.get("risk") or item.get("risk_flags") or item.get("context") or "")
        else:
            text = str(item or "").strip()
            if not text:
                continue
            title = text[:80]
            insight = text
            action = ""
            risk = ""

        payload = {
            "title": title.strip() or "Lesson",
            "insight": insight.strip(),
            "action": action.strip(),
            "risk": risk.strip(),
        }
        norm = json.dumps(payload, ensure_ascii=False, sort_keys=True)
        lesson_hash = hashlib.sha256(norm.encode("utf-8")).hexdigest()
        if lesson_hash in seen_hashes:
            continue
        seen_hashes.add(lesson_hash)
        uniq.append(payload)
        if len(uniq) >= 7:
            break
    return uniq


def _first_non_empty_text(values: Any) -> str:
    """Return first непустой текст из переданного значения."""

    if isinstance(values, str):
        return values.strip()
    if isinstance(values, IterableABC):
        for val in values:
            s = str(val or "").strip()
            if s:
                return s
    return ""


def _format_probability(value: Any) -> str:
    try:
        f = float(value)
    except (TypeError, ValueError):
        return ""
    if not math.isfinite(f):
        return ""
    if 0.0 <= f <= 1.0:
        f *= 100.0
    return f"{f:.1f}%"


def _join_risk_flags(flags: Any) -> str:
    if isinstance(flags, str):
        return flags.strip()
    if isinstance(flags, IterableABC):
        items = [str(it or "").strip() for it in flags]
        items = [it for it in items if it]
        if items:
            return ", ".join(dict.fromkeys(items))
    return ""


def _outcome_summary(outcome: Any) -> Tuple[str, str]:
    """Сформировать сводку и рекомендации по фактическому исходу прогноза."""

    if not isinstance(outcome, dict):
        return "", ""

    fragments: list[str] = []
    actions: list[str] = []

    def _handle_block(label: str, payload: Any) -> None:
        if not isinstance(payload, dict):
            return
        pieces: list[str] = []
        direction = payload.get("direction_correct")
        if direction is True:
            pieces.append("направление верное")
        elif direction is False:
            pieces.append("направление ошибочное")
            actions.append(f"Перепроверить сигналы для горизонта {label}")
        err_pct = payload.get("error_pct")
        try:
            if err_pct is not None:
                err_val = abs(float(err_pct))
                pieces.append(f"ошибка {err_val * 100:.2f}%")
                if err_val > 0.015:
                    actions.append(f"Сократить риск для горизонта {label}")
        except (TypeError, ValueError):
            pass
        if pieces:
            fragments.append(f"{label}: {', '.join(pieces)}")

    horizons = outcome.get("horizons") if isinstance(outcome, dict) else None
    if isinstance(horizons, dict):
        for hz, payload in horizons.items():
            _handle_block(str(hz), payload)
    else:
        for key, payload in outcome.items():
            if key in {"run_id", "created_at"}:
                continue
            _handle_block(str(key), payload)

    insight = "; ".join(fragments)
    action = "; ".join(dict.fromkeys(actions)) if actions else ""
    return insight, action


<<<<<<< HEAD
def _fallback_lessons(
    rows: Iterable[dict[str, Any]]
) -> tuple[list[dict[str, str]], dict[str, dict[str, Any]]]:
    """Локальное сжатие памяти, когда LLM недоступна или вернула пустой JSON."""

    lessons: list[dict[str, str]] = []
    stats: dict[str, dict[str, Any]] = {}
=======
def _fallback_lessons(rows: Iterable[dict[str, Any]]) -> list[dict[str, str]]:
    """Локальное сжатие памяти, когда LLM недоступна или вернула пустой JSON."""

    lessons: list[dict[str, str]] = []
>>>>>>> 7aac7a96
    for row in rows:
        final = row.get("final") or {}
        regime = str(final.get("regime") or "").strip()
        slot = str(final.get("slot") or "").strip()
        created_at = str(row.get("created_at") or "").split("T", 1)[0].strip()
        title_parts = [part for part in (regime, slot, created_at) if part]
        if not title_parts and row.get("run_id"):
            title_parts.append(str(row.get("run_id")))
        title = " ".join(" ".join(title_parts).split()[:12]) or "Запуск системы"

        insight_parts: list[str] = []
        if regime:
            insight_parts.append(f"Режим: {regime}")
        e4 = final.get("e4") or {}
        e12 = final.get("e12") or {}
        p4 = _format_probability(e4.get("proba_up"))
        p12 = _format_probability(e12.get("proba_up"))
        if p4 and p12:
            insight_parts.append(f"Вероятность роста 4ч {p4}, 12ч {p12}")
        elif p4:
            insight_parts.append(f"Вероятность роста 4ч {p4}")
        elif p12:
            insight_parts.append(f"Вероятность роста 12ч {p12}")
        ta = final.get("ta")
        if isinstance(ta, dict):
            sentiment = str(ta.get("technical_sentiment") or "").strip()
            if sentiment:
                insight_parts.append(f"Теханализ: {sentiment}")
            key_point = _first_non_empty_text(ta.get("key_observations"))
            if key_point:
                insight_parts.append(key_point)

        outcome_insight, action_hint = _outcome_summary(row.get("outcome"))
        if outcome_insight:
            insight_parts.append(f"Итог: {outcome_insight}")

        insight_text = "; ".join(insight_parts) or "Короткая сводка без детализированных данных."

        action_parts: list[str] = []
        if action_hint:
            action_parts.append(action_hint)
        risk_flags = final.get("risk_flags")
        risk_text = _join_risk_flags(risk_flags)
<<<<<<< HEAD
        risk_from_flags = bool(risk_text)
=======
>>>>>>> 7aac7a96
        if risk_text:
            risk = risk_text
            action_parts.append(f"Контролировать риски: {risk_text}")
        else:
            risk = "Проверить ликвидность и новости перед повторением шага."

        if not action_parts:
            action_parts.append("Сверить запуск со свежими данными рынка и обновить план.")

<<<<<<< HEAD
        lesson = {
            "title": title,
            "insight": insight_text,
            "action": " ".join(dict.fromkeys(action_parts)),
            "risk": risk,
        }
        norm = json.dumps(lesson, ensure_ascii=False, sort_keys=True)
        lesson_hash = hashlib.sha256(norm.encode("utf-8")).hexdigest()
        stats[lesson_hash] = {
            "has_outcome": bool(outcome_insight),
            "risk_from_flags": risk_from_flags,
            "action_from_outcome": bool(action_hint),
            "insight_length": len(lesson["insight"]),
        }
        lessons.append(lesson)
        if len(lessons) >= 5:
            break
    return lessons, stats


def _fallback_quality(
    rows: Iterable[dict[str, Any]],
    lessons: list[dict[str, str]],
    stats: dict[str, dict[str, Any]],
    candidate_count: int,
) -> dict[str, Any]:
    rows_list = list(rows)
    metrics: dict[str, Any] = {
        "rows_processed": len(rows_list),
        "rows_with_outcome": sum(1 for row in rows_list if row.get("outcome")),
        "rows_with_risk_flags": sum(
            1
            for row in rows_list
            if _join_risk_flags((row.get("final") or {}).get("risk_flags"))
        ),
        "lessons_candidates": int(candidate_count),
        "lessons_final": len(lessons),
    }
    if not lessons:
        metrics.update(
            {
                "outcome_coverage": 0.0,
                "risk_flag_ratio": 0.0,
                "action_hint_ratio": 0.0,
                "default_risk_ratio": 1.0,
                "avg_insight_length": 0.0,
                "median_insight_length": 0.0,
                "unique_titles": 0,
            }
        )
        return metrics

    lengths: list[int] = []
    outcome_flags = 0
    risk_flags = 0
    action_hints = 0
    for lesson in lessons:
        norm = json.dumps(lesson, ensure_ascii=False, sort_keys=True)
        lesson_hash = hashlib.sha256(norm.encode("utf-8")).hexdigest()
        info = stats.get(lesson_hash) or {}
        if info.get("has_outcome"):
            outcome_flags += 1
        if info.get("risk_from_flags"):
            risk_flags += 1
        if info.get("action_from_outcome"):
            action_hints += 1
        length = int(info.get("insight_length") or len(lesson.get("insight") or ""))
        lengths.append(length)

    total = len(lessons)
    metrics.update(
        {
            "outcome_coverage": round(outcome_flags / total, 4),
            "risk_flag_ratio": round(risk_flags / total, 4),
            "action_hint_ratio": round(action_hints / total, 4),
            "default_risk_ratio": round(1.0 - (risk_flags / total), 4),
            "avg_insight_length": round(statistics.mean(lengths), 2) if lengths else 0.0,
            "median_insight_length": round(statistics.median(lengths), 2) if lengths else 0.0,
            "unique_titles": len({lesson.get("title") for lesson in lessons if lesson.get("title")}),
        }
    )
    return metrics
=======
        lessons.append(
            {
                "title": title,
                "insight": insight_text,
                "action": " ".join(dict.fromkeys(action_parts)),
                "risk": risk,
            }
        )
        if len(lessons) >= 5:
            break
    return lessons
>>>>>>> 7aac7a96


def run(inp: MemoryCompressInput) -> Dict[str, Any]:
    # Pull recent summaries via MCP tool to reuse existing code path
    items = _call_tool("get_recent_run_summaries", {"n": int(inp.n)}) or {"items": []}
    rows = items.get("items") or []
    if not rows:
        return {"status": "no-data", "inserted": 0, "lessons": []}

    sys = (
        "Ты работаешь в риск-отделе трейдингового фонда. Тебе дают заметки о прошлых запусках системы. "
        "Сожми знания в 3-7 чётких уроков. Каждый урок — объект с ключами title, insight, action, risk. "
        "title: до 12 слов, конкретная тема. insight: что произошло и почему это важно. "
        "action: практический шаг на будущее. risk: ограничение или условие применения. "
        "Верни строго JSON {\"lessons\":[{...}]} без дополнительных полей. Не придумывай точные числа и не повторяйся."
    )
    usr = "Summaries: " + json.dumps(rows, ensure_ascii=False)
    llm_error: Exception | None = None
    try:
        data = call_openai_json(sys, usr)
    except Exception as exc:  # noqa: BLE001
        llm_error = exc
        data = None

    lessons = _lessons_to_unique_payloads(((data or {}).get("lessons") or []))
    mode = "llm"
<<<<<<< HEAD
    metrics_payload: dict[str, Any] | None = None
    metrics_id: int | None = None
    if not lessons:
        fallback_lessons, fallback_stats = _fallback_lessons(rows)
        lessons = _lessons_to_unique_payloads(fallback_lessons)
        mode = "fallback"
        metrics_payload = _fallback_quality(rows, lessons, fallback_stats, len(fallback_lessons))
        try:
            metrics_id = insert_agent_lesson_metrics(
                scope=inp.scope,
                mode=mode,
                rows_processed=metrics_payload["rows_processed"],
                lessons_inserted=len(lessons),
                metrics=metrics_payload,
            )
        except Exception:
            metrics_id = None
=======
    if not lessons:
        lessons = _lessons_to_unique_payloads(_fallback_lessons(rows))
        mode = "fallback"
>>>>>>> 7aac7a96

    inserted = 0
    stored: list[dict[str, Any]] = []
    for ls in lessons:
        try:
<<<<<<< HEAD
            norm = json.dumps(ls, ensure_ascii=False, sort_keys=True)
            lesson_hash = hashlib.sha256(norm.encode("utf-8")).hexdigest()
            meta_payload: dict[str, Any] = {
                "source": "compressor",
                "n": inp.n,
                "hash": lesson_hash,
                "mode": mode,
                "llm_error": str(llm_error) if llm_error and mode == "fallback" else None,
            }
            if mode == "fallback":
                if metrics_id:
                    meta_payload["quality_metrics_id"] = metrics_id
                if metrics_payload:
                    meta_payload["quality_snapshot"] = metrics_payload
            insert_agent_lesson(ls, scope=inp.scope, meta=meta_payload)
=======
            insert_agent_lesson(
                json.dumps(ls, ensure_ascii=False),
                scope=inp.scope,
                meta={
                    "source": "compressor",
                    "n": inp.n,
                    "hash": hashlib.sha256(json.dumps(ls, ensure_ascii=False, sort_keys=True).encode("utf-8")).hexdigest(),
                    "mode": mode,
                    "llm_error": str(llm_error) if llm_error and mode == "fallback" else None,
                },
            )
>>>>>>> 7aac7a96
            inserted += 1
            stored.append(ls)
        except Exception:
            continue
<<<<<<< HEAD
    return {
        "status": "ok",
        "inserted": inserted,
        "lessons": stored,
        "mode": mode,
        "metrics": metrics_payload,
    }
=======
    return {"status": "ok", "inserted": inserted, "lessons": stored, "mode": mode}
>>>>>>> 7aac7a96


def main():
    import sys, json
    if len(sys.argv) != 2:
        print("Usage: python -m pipeline.agents.memory_compressor '<json_payload>'", file=sys.stderr)
        sys.exit(2)
    payload = MemoryCompressInput(**json.loads(sys.argv[1]))
    res = run(payload)
    print(json.dumps(res, ensure_ascii=False))


if __name__ == "__main__":
    main()<|MERGE_RESOLUTION|>--- conflicted
+++ resolved
@@ -3,10 +3,10 @@
 import json
 import hashlib
 import math
-<<<<<<< HEAD
+
 import statistics
-=======
->>>>>>> 7aac7a96
+
+
 from collections.abc import Iterable as IterableABC
 from dataclasses import dataclass
 from typing import Any, Dict, Iterable, Tuple
@@ -140,7 +140,7 @@
     return insight, action
 
 
-<<<<<<< HEAD
+
 def _fallback_lessons(
     rows: Iterable[dict[str, Any]]
 ) -> tuple[list[dict[str, str]], dict[str, dict[str, Any]]]:
@@ -148,12 +148,12 @@
 
     lessons: list[dict[str, str]] = []
     stats: dict[str, dict[str, Any]] = {}
-=======
+
 def _fallback_lessons(rows: Iterable[dict[str, Any]]) -> list[dict[str, str]]:
     """Локальное сжатие памяти, когда LLM недоступна или вернула пустой JSON."""
 
     lessons: list[dict[str, str]] = []
->>>>>>> 7aac7a96
+
     for row in rows:
         final = row.get("final") or {}
         regime = str(final.get("regime") or "").strip()
@@ -197,10 +197,9 @@
             action_parts.append(action_hint)
         risk_flags = final.get("risk_flags")
         risk_text = _join_risk_flags(risk_flags)
-<<<<<<< HEAD
+
         risk_from_flags = bool(risk_text)
-=======
->>>>>>> 7aac7a96
+
         if risk_text:
             risk = risk_text
             action_parts.append(f"Контролировать риски: {risk_text}")
@@ -210,7 +209,7 @@
         if not action_parts:
             action_parts.append("Сверить запуск со свежими данными рынка и обновить план.")
 
-<<<<<<< HEAD
+
         lesson = {
             "title": title,
             "insight": insight_text,
@@ -293,7 +292,7 @@
         }
     )
     return metrics
-=======
+
         lessons.append(
             {
                 "title": title,
@@ -305,7 +304,7 @@
         if len(lessons) >= 5:
             break
     return lessons
->>>>>>> 7aac7a96
+
 
 
 def run(inp: MemoryCompressInput) -> Dict[str, Any]:
@@ -332,7 +331,7 @@
 
     lessons = _lessons_to_unique_payloads(((data or {}).get("lessons") or []))
     mode = "llm"
-<<<<<<< HEAD
+
     metrics_payload: dict[str, Any] | None = None
     metrics_id: int | None = None
     if not lessons:
@@ -350,17 +349,17 @@
             )
         except Exception:
             metrics_id = None
-=======
+
     if not lessons:
         lessons = _lessons_to_unique_payloads(_fallback_lessons(rows))
         mode = "fallback"
->>>>>>> 7aac7a96
+
 
     inserted = 0
     stored: list[dict[str, Any]] = []
     for ls in lessons:
         try:
-<<<<<<< HEAD
+
             norm = json.dumps(ls, ensure_ascii=False, sort_keys=True)
             lesson_hash = hashlib.sha256(norm.encode("utf-8")).hexdigest()
             meta_payload: dict[str, Any] = {
@@ -376,7 +375,7 @@
                 if metrics_payload:
                     meta_payload["quality_snapshot"] = metrics_payload
             insert_agent_lesson(ls, scope=inp.scope, meta=meta_payload)
-=======
+
             insert_agent_lesson(
                 json.dumps(ls, ensure_ascii=False),
                 scope=inp.scope,
@@ -388,12 +387,12 @@
                     "llm_error": str(llm_error) if llm_error and mode == "fallback" else None,
                 },
             )
->>>>>>> 7aac7a96
+
             inserted += 1
             stored.append(ls)
         except Exception:
             continue
-<<<<<<< HEAD
+
     return {
         "status": "ok",
         "inserted": inserted,
@@ -401,9 +400,9 @@
         "mode": mode,
         "metrics": metrics_payload,
     }
-=======
+
     return {"status": "ok", "inserted": inserted, "lessons": stored, "mode": mode}
->>>>>>> 7aac7a96
+
 
 
 def main():
