--- conflicted
+++ resolved
@@ -37,13 +37,13 @@
         from openai import OpenAI  # type: ignore[import-untyped]
 
         client = OpenAI(api_key=api_key)
-<<<<<<< HEAD
+
         model_name: str = model or os.getenv("OPENAI_MODEL") or "gpt-4o-mini"
 
-=======
+
         model_name = model or os.getenv("OPENAI_MODEL") or "gpt-4o-mini"
         # Cache lookup
->>>>>>> 8cf8966a
+
         ttl = int(os.getenv("LLM_CACHE_TTL_SEC", "600"))
         key = _hash_key("openai", model_name, system_prompt, user_prompt)
         cached = _try_cache_get(key)
@@ -83,11 +83,11 @@
 
     import json
 
-<<<<<<< HEAD
+
     import requests  # type: ignore[import-untyped]
-=======
+
     import requests  # type: ignore
->>>>>>> 8cf8966a
+
 
     global _LLM_CALLS, _LLM_CACHE_HITS, _LLM_FAILURES
 
@@ -103,10 +103,9 @@
     max_retries = int(os.getenv("FLOWISE_MAX_RETRIES", "2"))
     backoff = float(os.getenv("FLOWISE_BACKOFF_SEC", "1.0"))
 
-<<<<<<< HEAD
-=======
+
     # Cache
->>>>>>> 8cf8966a
+
     ttl = int(os.getenv("LLM_CACHE_TTL_SEC", "600"))
     key = _hash_key("flowise", url_env, _json.dumps(payload, ensure_ascii=False))
     cached = _try_cache_get(key)
@@ -119,7 +118,7 @@
         try:
             r = requests.post(url, json=payload, timeout=timeout)
             r.raise_for_status()
-<<<<<<< HEAD
+
             if r.headers.get("content-type", "").startswith("application/json"):
                 data = r.json()
             else:
@@ -131,7 +130,7 @@
             _try_cache_put(key, data, ttl)
             _push_metrics()
             return data
-=======
+
             # Some Flowise nodes return stringified JSON
             if r.headers.get("content-type", "").startswith("application/json"):
                 data = r.json()
@@ -147,16 +146,16 @@
                 return data
             except Exception:
                 return {"text": r.text}
->>>>>>> 8cf8966a
+
         except Exception as e:  # noqa: BLE001
             if attempt < max_retries:
                 sleep_for = backoff * (2**attempt)
                 logger.warning(
-<<<<<<< HEAD
+
                     f"Flowise call failed ({url_env}) attempt {attempt+1}/{max_retries+1}: {e}; retry in {sleep_for:.1f}s",
-=======
+
                     f"Flowise call failed ({url_env}) attempt {attempt+1}/{max_retries+1}: {e}; retry in {sleep_for:.1f}s"
->>>>>>> 8cf8966a
+
                 )
                 time.sleep(sleep_for)
                 continue
@@ -164,10 +163,8 @@
             _LLM_FAILURES += 1
             _push_metrics()
             return None
-<<<<<<< HEAD
-=======
-
->>>>>>> 8cf8966a
+
+
     return None
 
 
@@ -188,11 +185,11 @@
     if os.getenv("ENABLE_LLM_CACHE", "1") not in {"1", "true", "True"}:
         return None
     try:
-<<<<<<< HEAD
+
         import redis  # type: ignore[import-untyped]
-=======
+
         import redis  # type: ignore
->>>>>>> 8cf8966a
+
 
         r = redis.Redis(
             host=os.getenv("REDIS_HOST", "redis"),
@@ -212,11 +209,11 @@
     if os.getenv("ENABLE_LLM_CACHE", "1") not in {"1", "true", "True"}:
         return
     try:
-<<<<<<< HEAD
+
         import redis  # type: ignore[import-untyped]
-=======
+
         import redis  # type: ignore
->>>>>>> 8cf8966a
+
 
         r = redis.Redis(
             host=os.getenv("REDIS_HOST", "redis"),
