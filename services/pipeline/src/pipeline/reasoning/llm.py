from __future__ import annotations

import hashlib
import json as _json
import os
import time
from typing import Optional

from loguru import logger

from ..infra.metrics import push_values


def call_openai_json(
    system_prompt: str,
    user_prompt: str,
    model: Optional[str] = None,
    temperature: float = 0.2,
) -> Optional[dict]:
    """Call OpenAI Chat Completions expecting a JSON object response.

    Returns ``None`` if ``OPENAI_API_KEY`` is not set or on failure.
    """

    global _LLM_CALLS, _LLM_CACHE_HITS, _LLM_FAILURES

    api_key = os.getenv("OPENAI_API_KEY")
    if not api_key:
        logger.warning("OPENAI_API_KEY not set — LLM call skipped (fallback)")
        return None

    if _rate_limited():
        logger.warning("LLM budget exceeded — skipping OpenAI call")
        return None

    try:
        from openai import OpenAI  # type: ignore[import-untyped]

        client = OpenAI(api_key=api_key)
<<<<<<< HEAD
        model_name: str = model or os.getenv("OPENAI_MODEL") or "gpt-4o-mini"

=======

        model_name: str = model or os.getenv("OPENAI_MODEL") or "gpt-4o-mini"


        model_name = model or os.getenv("OPENAI_MODEL") or "gpt-4o-mini"
        # Cache lookup

>>>>>>> 75285def
        ttl = int(os.getenv("LLM_CACHE_TTL_SEC", "600"))
        key = _hash_key("openai", model_name, system_prompt, user_prompt)
        cached = _try_cache_get(key)
        if cached is not None:
            _LLM_CACHE_HITS += 1
            _push_metrics()
            return cached

        resp = client.chat.completions.create(
            model=model_name,
            temperature=temperature,
            max_tokens=int(os.getenv("LLM_MAX_TOKENS", "400")),
            response_format={"type": "json_object"},
            messages=[
                {"role": "system", "content": system_prompt},
                {"role": "user", "content": user_prompt},
            ],
        )
        text = resp.choices[0].message.content or "{}"
        data = _json.loads(text)
        _LLM_CALLS += 1
        _try_cache_put(key, data, ttl)
        _push_metrics()
        return data
    except Exception as e:  # noqa: BLE001
        logger.exception(f"OpenAI call failed: {e}")
        _LLM_FAILURES += 1
        _push_metrics()
        return None


def call_flowise_json(url_env: str, payload: dict) -> Optional[dict]:
    """Call Flowise endpoint specified by ``url_env`` and return JSON.

    Returns ``None`` if the endpoint is not configured or on error.
    """

    import json

<<<<<<< HEAD
    import requests  # type: ignore[import-untyped]
=======

    import requests  # type: ignore[import-untyped]

    import requests  # type: ignore

>>>>>>> 75285def

    global _LLM_CALLS, _LLM_CACHE_HITS, _LLM_FAILURES

    url = os.getenv(url_env)
    if not url:
        return None

    if _rate_limited():
        logger.warning("LLM budget exceeded — skipping Flowise call")
        return None

    timeout = float(os.getenv("FLOWISE_TIMEOUT_SEC", "15"))
    max_retries = int(os.getenv("FLOWISE_MAX_RETRIES", "2"))
    backoff = float(os.getenv("FLOWISE_BACKOFF_SEC", "1.0"))

<<<<<<< HEAD
=======

    # Cache

>>>>>>> 75285def
    ttl = int(os.getenv("LLM_CACHE_TTL_SEC", "600"))
    key = _hash_key("flowise", url_env, _json.dumps(payload, ensure_ascii=False))
    cached = _try_cache_get(key)
    if cached is not None:
        _LLM_CACHE_HITS += 1
        _push_metrics()
        return cached

    for attempt in range(max_retries + 1):
        try:
            r = requests.post(url, json=payload, timeout=timeout)
            r.raise_for_status()
<<<<<<< HEAD
=======

>>>>>>> 75285def
            if r.headers.get("content-type", "").startswith("application/json"):
                data = r.json()
            else:
                try:
                    data = json.loads(r.text)
                except Exception:
                    data = {"text": r.text}
            _LLM_CALLS += 1
            _try_cache_put(key, data, ttl)
            _push_metrics()
            return data
<<<<<<< HEAD
=======

            # Some Flowise nodes return stringified JSON
            if r.headers.get("content-type", "").startswith("application/json"):
                data = r.json()
                _LLM_CALLS += 1
                _try_cache_put(key, data, ttl)
                _push_metrics()
                return data
            try:
                data = json.loads(r.text)
                _LLM_CALLS += 1
                _try_cache_put(key, data, ttl)
                _push_metrics()
                return data
            except Exception:
                return {"text": r.text}

>>>>>>> 75285def
        except Exception as e:  # noqa: BLE001
            if attempt < max_retries:
                sleep_for = backoff * (2**attempt)
                logger.warning(
<<<<<<< HEAD
                    f"Flowise call failed ({url_env}) attempt {attempt+1}/{max_retries+1}: {e}; retry in {sleep_for:.1f}s",
=======

                    f"Flowise call failed ({url_env}) attempt {attempt+1}/{max_retries+1}: {e}; retry in {sleep_for:.1f}s",

                    f"Flowise call failed ({url_env}) attempt {attempt+1}/{max_retries+1}: {e}; retry in {sleep_for:.1f}s"

>>>>>>> 75285def
                )
                time.sleep(sleep_for)
                continue
            logger.warning(f"Flowise call failed ({url_env}) giving up: {e}")
            _LLM_FAILURES += 1
            _push_metrics()
            return None
<<<<<<< HEAD
=======


>>>>>>> 75285def
    return None


# Simple in-process budget and counters
_LLM_CALLS = 0
_LLM_CACHE_HITS = 0
_LLM_FAILURES = 0


def _hash_key(*parts: str) -> str:
    h = hashlib.sha256()
    for p in parts:
        h.update(p.encode("utf-8", errors="ignore"))
    return h.hexdigest()


def _try_cache_get(key: str) -> Optional[dict]:
    if os.getenv("ENABLE_LLM_CACHE", "1") not in {"1", "true", "True"}:
        return None
    try:
<<<<<<< HEAD
        import redis  # type: ignore[import-untyped]

=======

        import redis  # type: ignore[import-untyped]

        import redis  # type: ignore


>>>>>>> 75285def
        r = redis.Redis(
            host=os.getenv("REDIS_HOST", "redis"),
            port=int(os.getenv("REDIS_PORT", "6379")),
            db=0,
        )
        raw = r.get(f"llm:{key}")
        if not raw:
            return None
        data = _json.loads(raw)
        return data
    except Exception:
        return None


def _try_cache_put(key: str, data: dict, ttl: int) -> None:
    if os.getenv("ENABLE_LLM_CACHE", "1") not in {"1", "true", "True"}:
        return
    try:
<<<<<<< HEAD
        import redis  # type: ignore[import-untyped]

=======

        import redis  # type: ignore[import-untyped]

        import redis  # type: ignore


>>>>>>> 75285def
        r = redis.Redis(
            host=os.getenv("REDIS_HOST", "redis"),
            port=int(os.getenv("REDIS_PORT", "6379")),
            db=0,
        )
        r.setex(f"llm:{key}", ttl, _json.dumps(data))
    except Exception:
        pass


def _rate_limited() -> bool:
    budget = int(os.getenv("LLM_CALLS_BUDGET", "8"))
    return _LLM_CALLS >= budget


def _push_metrics() -> None:
    try:
        push_values(
            job="llm",
            values={
                "llm_calls": float(_LLM_CALLS),
                "llm_cache_hits": float(_LLM_CACHE_HITS),
                "llm_failures": float(_LLM_FAILURES),
            },
            labels={},
        )
    except Exception:
        pass<|MERGE_RESOLUTION|>--- conflicted
+++ resolved
@@ -37,10 +37,10 @@
         from openai import OpenAI  # type: ignore[import-untyped]
 
         client = OpenAI(api_key=api_key)
-<<<<<<< HEAD
+
         model_name: str = model or os.getenv("OPENAI_MODEL") or "gpt-4o-mini"
 
-=======
+
 
         model_name: str = model or os.getenv("OPENAI_MODEL") or "gpt-4o-mini"
 
@@ -48,7 +48,7 @@
         model_name = model or os.getenv("OPENAI_MODEL") or "gpt-4o-mini"
         # Cache lookup
 
->>>>>>> 75285def
+
         ttl = int(os.getenv("LLM_CACHE_TTL_SEC", "600"))
         key = _hash_key("openai", model_name, system_prompt, user_prompt)
         cached = _try_cache_get(key)
@@ -88,15 +88,15 @@
 
     import json
 
-<<<<<<< HEAD
+
     import requests  # type: ignore[import-untyped]
-=======
+
 
     import requests  # type: ignore[import-untyped]
 
     import requests  # type: ignore
 
->>>>>>> 75285def
+
 
     global _LLM_CALLS, _LLM_CACHE_HITS, _LLM_FAILURES
 
@@ -112,12 +112,10 @@
     max_retries = int(os.getenv("FLOWISE_MAX_RETRIES", "2"))
     backoff = float(os.getenv("FLOWISE_BACKOFF_SEC", "1.0"))
 
-<<<<<<< HEAD
-=======
+
 
     # Cache
 
->>>>>>> 75285def
     ttl = int(os.getenv("LLM_CACHE_TTL_SEC", "600"))
     key = _hash_key("flowise", url_env, _json.dumps(payload, ensure_ascii=False))
     cached = _try_cache_get(key)
@@ -130,10 +128,7 @@
         try:
             r = requests.post(url, json=payload, timeout=timeout)
             r.raise_for_status()
-<<<<<<< HEAD
-=======
-
->>>>>>> 75285def
+
             if r.headers.get("content-type", "").startswith("application/json"):
                 data = r.json()
             else:
@@ -145,8 +140,7 @@
             _try_cache_put(key, data, ttl)
             _push_metrics()
             return data
-<<<<<<< HEAD
-=======
+
 
             # Some Flowise nodes return stringified JSON
             if r.headers.get("content-type", "").startswith("application/json"):
@@ -164,20 +158,19 @@
             except Exception:
                 return {"text": r.text}
 
->>>>>>> 75285def
         except Exception as e:  # noqa: BLE001
             if attempt < max_retries:
                 sleep_for = backoff * (2**attempt)
                 logger.warning(
-<<<<<<< HEAD
+
                     f"Flowise call failed ({url_env}) attempt {attempt+1}/{max_retries+1}: {e}; retry in {sleep_for:.1f}s",
-=======
+
 
                     f"Flowise call failed ({url_env}) attempt {attempt+1}/{max_retries+1}: {e}; retry in {sleep_for:.1f}s",
 
                     f"Flowise call failed ({url_env}) attempt {attempt+1}/{max_retries+1}: {e}; retry in {sleep_for:.1f}s"
 
->>>>>>> 75285def
+
                 )
                 time.sleep(sleep_for)
                 continue
@@ -185,11 +178,7 @@
             _LLM_FAILURES += 1
             _push_metrics()
             return None
-<<<<<<< HEAD
-=======
-
-
->>>>>>> 75285def
+
     return None
 
 
@@ -210,17 +199,17 @@
     if os.getenv("ENABLE_LLM_CACHE", "1") not in {"1", "true", "True"}:
         return None
     try:
-<<<<<<< HEAD
-        import redis  # type: ignore[import-untyped]
-
-=======
+
+        import redis  # type: ignore[import-untyped]
+
+
 
         import redis  # type: ignore[import-untyped]
 
         import redis  # type: ignore
 
 
->>>>>>> 75285def
+
         r = redis.Redis(
             host=os.getenv("REDIS_HOST", "redis"),
             port=int(os.getenv("REDIS_PORT", "6379")),
@@ -239,17 +228,16 @@
     if os.getenv("ENABLE_LLM_CACHE", "1") not in {"1", "true", "True"}:
         return
     try:
-<<<<<<< HEAD
-        import redis  # type: ignore[import-untyped]
-
-=======
+
+        import redis  # type: ignore[import-untyped]
+
 
         import redis  # type: ignore[import-untyped]
 
         import redis  # type: ignore
 
 
->>>>>>> 75285def
+
         r = redis.Redis(
             host=os.getenv("REDIS_HOST", "redis"),
             port=int(os.getenv("REDIS_PORT", "6379")),
