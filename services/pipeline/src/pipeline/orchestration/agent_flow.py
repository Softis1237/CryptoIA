--- conflicted
+++ resolved
@@ -1,10 +1,9 @@
-<<<<<<< HEAD
+
 from __future__ import annotations
 
 # mypy: ignore-errors
 
-=======
->>>>>>> 75285def
+
 """Agent-based orchestration of the release flow (P1).
 
 This module builds a DAG of lightweight agents wrapping existing pipeline steps
@@ -26,11 +25,11 @@
 import os
 from dataclasses import dataclass
 from datetime import datetime, timedelta, timezone
-<<<<<<< HEAD
+
 from typing import Any, Dict
-=======
+
 from typing import Any, Dict, Optional
->>>>>>> 75285def
+
 
 from loguru import logger
 
@@ -42,8 +41,8 @@
 from ..data.ingest_onchain import run as run_onchain
 from ..data.ingest_orderbook import IngestOrderbookInput
 from ..data.ingest_orderbook import run as run_orderbook
-<<<<<<< HEAD
-=======
+
+
 
 
 # Steps used from existing modules
@@ -53,7 +52,7 @@
 from ..infra.metrics import push_durations, push_values, timed
 from ..infra.obs import init_sentry
 from ..infra.run_lock import acquire_release_lock
->>>>>>> 75285def
+
 
 # Steps used from existing modules
 from ..data.ingest_prices import IngestPricesInput
@@ -88,10 +87,8 @@
 from ..ensemble.ensemble_rank import run as run_ensemble
 from ..features.features_calc import FeaturesCalcInput
 from ..features.features_calc import run as run_features
-<<<<<<< HEAD
-=======
-
->>>>>>> 75285def
+
+
 from ..infra.db import (
     fetch_model_trust_regime,
     fetch_predictions_for_cv,
@@ -109,8 +106,8 @@
     upsert_trade_suggestion,
     upsert_validation_report,
 )
-<<<<<<< HEAD
-=======
+
+
 
 from ..infra.db import (fetch_model_trust_regime, fetch_predictions_for_cv,
                         fetch_recent_predictions, insert_agent_metric,
@@ -121,7 +118,7 @@
                         upsert_similar_windows, upsert_trade_suggestion,
                         upsert_validation_report)
 
->>>>>>> 75285def
+
 from ..models.models import ModelsInput
 from ..models.models import run as run_models
 from ..reasoning.debate_arbiter import debate
@@ -1335,13 +1332,13 @@
                             labels={"horizon": hz, "regime": str(regime or "")},
                         )
                     except Exception:
-<<<<<<< HEAD
+
                         logger.exception("Failed to insert regime_alpha_hits metric")
-=======
+
                         logger.exception(
                             "Failed to insert model_trust regime_alpha_hits metric"
                         )
->>>>>>> 75285def
+
                 w = {}
                 for m, b in base.items():
                     a = float(alpha.get(m, 1.0) or 1.0)
@@ -1358,11 +1355,11 @@
                         labels={"horizon": hz},
                     )
                 except Exception:
-<<<<<<< HEAD
+
                     logger.exception("Failed to insert news_ctx metric")
-=======
+
                     logger.exception("Failed to insert model_trust news_ctx metric")
->>>>>>> 75285def
+
                 return out
 
             out = {
@@ -1866,21 +1863,18 @@
 
             def _stack(preds, horizon):
                 try:
-<<<<<<< HEAD
-=======
-
->>>>>>> 75285def
+
                     from ..ensemble.stacking import (
                         combine_with_weights,
                         suggest_weights,
                     )
 
-<<<<<<< HEAD
+
                     w, n = suggest_weights(horizon)
                     if not w or n < 10:
                         return None
                     y, l, h, p = combine_with_weights(
-=======
+
                     from ..ensemble.stacking import (combine_with_weights,
                                                      suggest_weights)
 
@@ -1889,20 +1883,20 @@
                     if not w or n < 10:
                         return None
                     y, low, high, prob = combine_with_weights(
->>>>>>> 75285def
+
                         [p.model_dump() for p in preds], w
                     )
                     return {
                         "y_hat": y,
-<<<<<<< HEAD
+
                         "pi_low": l,
                         "pi_high": h,
                         "proba_up": p,
-=======
+
                         "pi_low": low,
                         "pi_high": high,
                         "proba_up": prob,
->>>>>>> 75285def
+
                         "weights": w,
                         "samples": n,
                     }
@@ -2278,14 +2272,14 @@
             publish_message,
             publish_photo_from_s3,
         )
-<<<<<<< HEAD
-=======
+
+
 
         from ..trading.publish_telegram import (publish_code_block_json,
                                                 publish_message,
                                                 publish_photo_from_s3)
 
->>>>>>> 75285def
+
         from ..utils.calibration import calibrate_proba_by_uncertainty
 
         msg = []
@@ -2308,11 +2302,11 @@
                     f"<b>Контр‑сигнал</b>: {contra.get('side')} (score={contra.get('score',0):.2f})"
                 )
         except Exception:
-<<<<<<< HEAD
+
             logger.exception("Failed to compose sentiment summary")
-=======
+
             logger.exception("Failed to compose sentiment/liquidity/contrarian section")
->>>>>>> 75285def
+
         from ..models.calibration_runtime import calibrate_proba as _calib
 
         e4_raw = float(getattr(e4, "proba_up", 0.5))
@@ -2397,15 +2391,15 @@
             publish_message("\n".join(msg))
             publish_code_block_json("Карточка сделки (JSON)", card)
         except Exception:
-<<<<<<< HEAD
+
             logger.exception("Failed to publish forecast message")
     except Exception:
         logger.exception("Failed to prepare forecast message")
-=======
+
             logger.exception("Failed to publish Telegram message")
     except Exception:
         logger.exception("Failed to prepare message")
->>>>>>> 75285def
+
 
     # Persist predictions/scenarios/explanations best-effort
     try:
@@ -2460,11 +2454,11 @@
             if ch12:
                 upsert_agent_prediction("ensemble_12h_ch", ctx.run_id, ch12)
         except Exception:
-<<<<<<< HEAD
+
             logger.exception("Failed to upsert challenger ensemble results")
-=======
+
             logger.exception("Failed to save challenger ensemble predictions")
->>>>>>> 75285def
+
         # Build improved explanation (Pro)
         try:
             si = results.get("sentiment_index").output or {}
@@ -2491,11 +2485,11 @@
         upsert_explanations(ctx.run_id, md, risk_flags)
         upsert_trade_suggestion(ctx.run_id, card)
     except Exception:
-<<<<<<< HEAD
+
         logger.exception("Failed to persist explanation or trade suggestion")
-=======
+
         logger.exception("Failed to persist explanations or trade suggestion")
->>>>>>> 75285def
+
 
     # metrics
     push_durations(job="release_flow", durations=durations, labels={"slot": ctx.slot})
@@ -2536,11 +2530,11 @@
                     if k in rm and rm[k] is not None:
                         business[f"risk_{k}"] = float(rm[k])
         except Exception:
-<<<<<<< HEAD
+
             logger.exception("Failed to collect risk estimator metrics")
-=======
+
             logger.exception("Failed to add risk metrics to business stats")
->>>>>>> 75285def
+
         # Validation summary
         if validation_status:
             business["validation_warns"] = float(validation_warns or 0)
@@ -2570,11 +2564,11 @@
                     1.0 if str(rp.get("status")) == "OK" else 0.0
                 )
         except Exception:
-<<<<<<< HEAD
+
             logger.exception("Failed to record risk policy status")
-=======
+
             logger.exception("Failed to add risk_policy metrics")
->>>>>>> 75285def
+
         push_values(job="release_flow", values=business, labels={"slot": ctx.slot})
         # Per-model weights metrics
         try:
@@ -2586,11 +2580,10 @@
                     labels={"horizon": "4h"},
                 )
         except Exception:
-<<<<<<< HEAD
             logger.exception("Failed to push 4h ensemble weights")
-=======
+
             logger.exception("Failed to push ensemble weights for 4h")
->>>>>>> 75285def
+
         try:
             w12 = getattr(e12, "weights", {}) or {}
             if w12:
@@ -2600,11 +2593,11 @@
                     labels={"horizon": "12h"},
                 )
         except Exception:
-<<<<<<< HEAD
+
             logger.exception("Failed to push 12h ensemble weights")
-=======
+
             logger.exception("Failed to push ensemble weights for 12h")
->>>>>>> 75285def
+
     except Exception:
         logger.exception("Failed to push business metrics")
 
