"""Data ingestion modules."""

<<<<<<< HEAD
from .ingest_news import IngestNewsInput, IngestNewsOutput, run
=======
from .ingest_news import IngestNewsInput, IngestNewsOutput
 codex/create-ingest_onchain.py-for-metrics
from .ingest_news import run as run_news
from .ingest_onchain import IngestOnchainInput, IngestOnchainOutput
from .ingest_onchain import run as run_onchain

from .ingest_news import run as ingest_news
from .ingest_onchain import IngestOnchainInput, IngestOnchainOutput
from .ingest_onchain import run as ingest_onchain
from .ingest_orderbook import IngestOrderbookInput, IngestOrderbookOutput
from .ingest_orderbook import run as ingest_orderbook
from .ingest_prices import IngestPricesInput, IngestPricesOutput
from .ingest_prices import run as ingest_prices
from .ingest_prices_lowtf import (IngestPricesLowTFInput,
                                  IngestPricesLowTFOutput)
from .ingest_prices_lowtf import run as ingest_prices_lowtf
main
>>>>>>> a720b4e2

__all__ = [
    "IngestNewsInput",
    "IngestNewsOutput",
<<<<<<< HEAD
    "run",
=======
 codex/create-ingest_onchain.py-for-metrics
    "run_news",
    "IngestOnchainInput",
    "IngestOnchainOutput",
    "run_onchain",

    "ingest_news",
    "IngestOnchainInput",
    "IngestOnchainOutput",
    "ingest_onchain",
    "IngestOrderbookInput",
    "IngestOrderbookOutput",
    "ingest_orderbook",
    "IngestPricesInput",
    "IngestPricesOutput",
    "ingest_prices",
    "IngestPricesLowTFInput",
    "IngestPricesLowTFOutput",
    "ingest_prices_lowtf",
 main
>>>>>>> a720b4e2
]<|MERGE_RESOLUTION|>--- conflicted
+++ resolved
@@ -1,8 +1,8 @@
 """Data ingestion modules."""
 
-<<<<<<< HEAD
+codex/create-ingest_news.py-and-data-models
 from .ingest_news import IngestNewsInput, IngestNewsOutput, run
-=======
+
 from .ingest_news import IngestNewsInput, IngestNewsOutput
  codex/create-ingest_onchain.py-for-metrics
 from .ingest_news import run as run_news
@@ -20,14 +20,11 @@
                                   IngestPricesLowTFOutput)
 from .ingest_prices_lowtf import run as ingest_prices_lowtf
 main
->>>>>>> a720b4e2
+main
 
 __all__ = [
     "IngestNewsInput",
     "IngestNewsOutput",
-<<<<<<< HEAD
-    "run",
-=======
  codex/create-ingest_onchain.py-for-metrics
     "run_news",
     "IngestOnchainInput",
@@ -48,5 +45,4 @@
     "IngestPricesLowTFOutput",
     "ingest_prices_lowtf",
  main
->>>>>>> a720b4e2
 ]