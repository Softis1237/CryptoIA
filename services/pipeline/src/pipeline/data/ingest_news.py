from __future__ import annotations

import io
import os
from datetime import datetime, timedelta, timezone
from typing import List, Optional

import pandas as pd
import pyarrow as pa
import pyarrow.parquet as pq
import requests  # type: ignore[import-untyped]
from loguru import logger
from pydantic import BaseModel
from textblob import TextBlob

from ..infra.s3 import upload_bytes
from ..reasoning.news_facts import extract_news_facts_batch


class NewsSignal(BaseModel):
    ts: int
    title: str
    url: str
    source: str
    sentiment: str
    impact_score: float


class IngestNewsInput(BaseModel):
    run_id: str
    slot: str
    time_window_hours: int = 12
    query: str = "crypto OR bitcoin"
<<<<<<< HEAD
=======
    news_signals: List[dict] = Field(default_factory=list)
    news_facts: Optional[List[dict]] = None
>>>>>>> a38764a1


class IngestNewsOutput(BaseModel):
    run_id: str
    slot: str
    news_signals: List[NewsSignal]
    news_facts: Optional[List[dict]] = None
    news_path_s3: str


def _sentiment(text: str) -> tuple[str, float]:
    blob = TextBlob(text or "")
    score = float(blob.sentiment.polarity)
    if score > 0.05:
        label = "positive"
    elif score < -0.05:
        label = "negative"
    else:
        label = "neutral"
    return label, abs(score)


def _fetch_from_cryptopanic(since_ts: int, api_key: str) -> List[dict]:
    url = "https://cryptopanic.com/api/v1/posts/"
    params = {"auth_token": api_key, "public": "true", "kind": "news", "filter": "rising", "since": since_ts}
    r = requests.get(url, params=params, timeout=10)
    r.raise_for_status()
    data = r.json().get("results", [])
    items = []
    for item in data:
        items.append({
            "ts": item.get("published_at"),
            "title": item.get("title", ""),
            "url": item.get("url", ""),
            "source": item.get("source", {}).get("domain", ""),
        })
    return items


def _fetch_from_newsapi(start: datetime, end: datetime, api_key: str, query: str) -> List[dict]:
    url = "https://newsapi.org/v2/everything"
    params = {
        "apiKey": api_key,
        "q": query,
        "from": start.isoformat(),
        "to": end.isoformat(),
        "language": "en",
        "pageSize": 100,
        "sortBy": "publishedAt",
    }
    r = requests.get(url, params=params, timeout=10)
    r.raise_for_status()
    data = r.json().get("articles", [])
    items = []
    for item in data:
        items.append({
            "ts": item.get("publishedAt"),
            "title": item.get("title", ""),
            "url": item.get("url", ""),
            "source": item.get("source", {}).get("name", ""),
        })
    return items


def run(inp: IngestNewsInput) -> IngestNewsOutput:
    now = datetime.now(timezone.utc)
    start = now - timedelta(hours=inp.time_window_hours)
    cryptopanic_key = os.getenv("CRYPTOPANIC_TOKEN") or os.getenv("CRYPTOPANIC_API_KEY")
    newsapi_key = os.getenv("NEWSAPI_KEY") or os.getenv("NEWSAPI_API_KEY")

    rows: List[dict] = []
    try:
        if cryptopanic_key:
            rows = _fetch_from_cryptopanic(int(start.timestamp()), cryptopanic_key)
        elif newsapi_key:
            rows = _fetch_from_newsapi(start, now, newsapi_key, inp.query)
        else:
            logger.warning("No news API key provided")
    except Exception as e:  # noqa: BLE001
        logger.error(f"fetch news failed: {e}")
        rows = []

    signals: List[NewsSignal] = []
    for r in rows:
        sent, impact = _sentiment(r.get("title", ""))
        ts_raw = r.get("ts")
        try:
            ts_int = int(pd.to_datetime(ts_raw, utc=True).timestamp())
        except Exception:
            ts_int = int(now.timestamp())
        signals.append(NewsSignal(
            ts=ts_int,
            title=r.get("title", ""),
            url=r.get("url", ""),
            source=r.get("source", ""),
            sentiment=sent,
            impact_score=impact,
        ))

    news_facts = extract_news_facts_batch([s.model_dump() for s in signals]) or None

    df = pd.DataFrame([s.model_dump() for s in signals])
    table = pa.Table.from_pandas(df)
    buf = io.BytesIO()
    pq.write_table(table, buf)
    date_key = now.strftime("%Y-%m-%d")
    key = f"runs/{date_key}/{inp.slot}/news.parquet"
    news_path_s3 = upload_bytes(key, buf.getvalue(), "application/x-parquet")
    return IngestNewsOutput(
        run_id=inp.run_id,
        slot=inp.slot,
        news_signals=signals,
        news_facts=news_facts,
        news_path_s3=news_path_s3,
    )<|MERGE_RESOLUTION|>--- conflicted
+++ resolved
@@ -31,11 +31,11 @@
     slot: str
     time_window_hours: int = 12
     query: str = "crypto OR bitcoin"
-<<<<<<< HEAD
-=======
+codex/create-task-list-for-project-completion-qym2g0
+
     news_signals: List[dict] = Field(default_factory=list)
     news_facts: Optional[List[dict]] = None
->>>>>>> a38764a1
+ main
 
 
 class IngestNewsOutput(BaseModel):
