from __future__ import annotations

import io
import os
from datetime import datetime, timedelta, timezone
from typing import List

import pandas as pd
import pyarrow as pa
import pyarrow.parquet as pq
import requests  # type: ignore[import-untyped]
from loguru import logger
from pydantic import BaseModel, Field
from textblob import TextBlob

from ..infra.s3 import upload_bytes


class NewsSignal(BaseModel):
    ts: int
    title: str
    url: str
    source: str
    sentiment: str
    impact_score: float


class IngestNewsInput(BaseModel):
    run_id: str
    slot: str
    time_window_hours: int = 12
<<<<<<< HEAD
    news_signals: List[dict] = Field(default_factory=list)
    news_facts: Optional[List[dict]] = None
=======
    query: str = "crypto OR bitcoin"
>>>>>>> 457dad0a


class IngestNewsOutput(BaseModel):
    run_id: str
    slot: str
    news_signals: List[NewsSignal]
    news_path_s3: str


def _sentiment(text: str) -> tuple[str, float]:
    blob = TextBlob(text or "")
    score = float(blob.sentiment.polarity)
    if score > 0.05:
        label = "positive"
    elif score < -0.05:
        label = "negative"
    else:
        label = "neutral"
    return label, abs(score)


def _fetch_from_cryptopanic(since_ts: int, api_key: str) -> List[dict]:
    url = "https://cryptopanic.com/api/v1/posts/"
    params = {
        "auth_token": api_key,
        "public": "true",
        "kind": "news",
        "filter": "rising",
        "since": since_ts,
    }
    r = requests.get(url, params=params, timeout=10)
    r.raise_for_status()
    data = r.json().get("results", [])
    items = []
    for item in data:
        items.append(
            {
                "ts": item.get("published_at"),
                "title": item.get("title", ""),
                "url": item.get("url", ""),
                "source": item.get("source", {}).get("domain", ""),
            }
        )
    return items


def _fetch_from_newsapi(
    start: datetime, end: datetime, api_key: str, query: str
) -> List[dict]:
    url = "https://newsapi.org/v2/everything"
    params = {
        "apiKey": api_key,
        "q": query,
        "from": start.isoformat(),
        "to": end.isoformat(),
        "language": "en",
        "pageSize": 100,
        "sortBy": "publishedAt",
    }
    r = requests.get(url, params=params, timeout=10)
    r.raise_for_status()
    data = r.json().get("articles", [])
    items = []
    for item in data:
        items.append(
            {
                "ts": item.get("publishedAt"),
                "title": item.get("title", ""),
                "url": item.get("url", ""),
                "source": item.get("source", {}).get("name", ""),
            }
        )
    return items


def run(inp: IngestNewsInput) -> IngestNewsOutput:
    now = datetime.now(timezone.utc)
    start = now - timedelta(hours=inp.time_window_hours)
    cryptopanic_key = os.getenv("CRYPTOPANIC_API_KEY") or os.getenv("CRYPTOPANIC_KEY")
    newsapi_key = os.getenv("NEWSAPI_API_KEY") or os.getenv("NEWSAPI_KEY")
    rows: List[dict] = []
    try:
        if cryptopanic_key:
            rows = _fetch_from_cryptopanic(int(start.timestamp()), cryptopanic_key)
        elif newsapi_key:
            rows = _fetch_from_newsapi(start, now, newsapi_key, inp.query)
        else:
            logger.warning("No news API key provided")
    except Exception as e:
        logger.error(f"fetch news failed: {e}")
        rows = []

    signals: List[NewsSignal] = []
    for r in rows:
        sent, impact = _sentiment(r.get("title", ""))
        ts = r.get("ts")
        try:
            ts_int = int(pd.to_datetime(ts, utc=True).timestamp())
        except Exception:
            ts_int = int(now.timestamp())
        signals.append(
            NewsSignal(
                ts=ts_int,
                title=r.get("title", ""),
                url=r.get("url", ""),
                source=r.get("source", ""),
                sentiment=sent,
                impact_score=impact,
            )
        )

    df = pd.DataFrame([s.model_dump() for s in signals])
    table = pa.Table.from_pandas(df)
    buf = io.BytesIO()
    pq.write_table(table, buf)
<<<<<<< HEAD
    date_key = now.strftime("%Y-%m-%d")
=======
    date_key = datetime.now(timezone.utc).strftime("%Y-%m-%d")
>>>>>>> 457dad0a
    key = f"runs/{date_key}/{inp.slot}/news.parquet"
    news_path_s3 = upload_bytes(key, buf.getvalue(), "application/x-parquet")
    return IngestNewsOutput(
        run_id=inp.run_id,
        slot=inp.slot,
        news_signals=signals,
        news_path_s3=news_path_s3,
    )<|MERGE_RESOLUTION|>--- conflicted
+++ resolved
@@ -29,12 +29,12 @@
     run_id: str
     slot: str
     time_window_hours: int = 12
-<<<<<<< HEAD
+codex/use-runs/yyyy-mm-dd/slot/artifact.parquet-schema
     news_signals: List[dict] = Field(default_factory=list)
     news_facts: Optional[List[dict]] = None
-=======
+
     query: str = "crypto OR bitcoin"
->>>>>>> 457dad0a
+ main
 
 
 class IngestNewsOutput(BaseModel):
@@ -150,11 +150,11 @@
     table = pa.Table.from_pandas(df)
     buf = io.BytesIO()
     pq.write_table(table, buf)
-<<<<<<< HEAD
+ codex/use-runs/yyyy-mm-dd/slot/artifact.parquet-schema
     date_key = now.strftime("%Y-%m-%d")
-=======
+
     date_key = datetime.now(timezone.utc).strftime("%Y-%m-%d")
->>>>>>> 457dad0a
+ main
     key = f"runs/{date_key}/{inp.slot}/news.parquet"
     news_path_s3 = upload_bytes(key, buf.getvalue(), "application/x-parquet")
     return IngestNewsOutput(
