--- conflicted
+++ resolved
@@ -1,6 +1,3 @@
-<<<<<<< HEAD
-=======
 from __future__ import annotations
 
->>>>>>> 141b0025
 __all__: list[str] = []