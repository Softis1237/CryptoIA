--- conflicted
+++ resolved
@@ -1,11 +1,11 @@
 """Core pipeline package."""
-<<<<<<< HEAD
+ codex/create-ingest_news.py-and-data-models
 
 __all__: list[str] = []
-=======
+
 codex/create-ingest_onchain.py-for-metrics
 
 __all__: list[str] = []
 
  main
->>>>>>> a720b4e2
+ main