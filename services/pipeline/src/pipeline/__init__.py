--- conflicted
+++ resolved
@@ -1,8 +1,8 @@
-<<<<<<< HEAD
+ codex/create-ingest_prices.py-and-models
 """Pipeline package."""
 
 __all__: list[str] = []
-=======
+
 """Core pipeline package."""
  codex/create-ingest_news.py-and-data-models
 
@@ -14,4 +14,4 @@
 
  main
  main
->>>>>>> d5a86026
+ main