--- conflicted
+++ resolved
@@ -1,6 +1,5 @@
-<<<<<<< HEAD
-=======
+codex/create-ingest_news.py-for-news-ingestion
+__all__: list[str] 
 from __future__ import annotations
 
->>>>>>> ed9fdefa
-__all__: list[str] = []+__all__: list[str] = []main