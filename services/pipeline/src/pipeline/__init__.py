--- conflicted
+++ resolved
@@ -1,13 +1,13 @@
-<<<<<<< HEAD
+codex/create-ingest_orderbook.py-in-pipeline/data
 from __future__ import annotations
 
 from typing import List
 
 __all__: List[str] = []
-=======
+
 codex/create-ingest_news.py-for-news-ingestion
 __all__: list[str] 
 from __future__ import annotations
 
 __all__: list[str] = []main
->>>>>>> a4cff135
+ main