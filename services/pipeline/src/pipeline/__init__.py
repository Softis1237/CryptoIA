--- conflicted
+++ resolved
@@ -1,6 +1,6 @@
-<<<<<<< HEAD
+ codex/get-provider-in-modules
 """Pipeline package."""
-=======
+
  codex/create-ingest_prices.py-and-models
 """Pipeline package."""
 
@@ -18,4 +18,4 @@
  main
  main
  main
->>>>>>> b332485f
+ main