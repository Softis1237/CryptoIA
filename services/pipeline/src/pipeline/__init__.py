<<<<<<< HEAD
"""Core pipeline package."""

__all__: list[str] = []
=======
"""Core pipeline package."""
>>>>>>> f50edc69
<|MERGE_RESOLUTION|>--- conflicted
+++ resolved
@@ -1,7 +1,6 @@
-<<<<<<< HEAD
 """Core pipeline package."""
+codex/create-ingest_onchain.py-for-metrics
 
 __all__: list[str] = []
-=======
-"""Core pipeline package."""
->>>>>>> f50edc69
+
+ main