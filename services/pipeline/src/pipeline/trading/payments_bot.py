from __future__ import annotations

import os

from loguru import logger
from telegram import InlineKeyboardButton, InlineKeyboardMarkup, LabeledPrice, Update
from telegram.ext import (
    Application,
    ApplicationBuilder,
    CallbackQueryHandler,
    CommandHandler,
    ContextTypes,
    MessageHandler,
    PreCheckoutQueryHandler,
    filters,
)


import requests

from ..infra.db import add_subscription, get_subscription_status
from .subscriptions import redeem_code_and_activate, sweep_and_revoke_channel_access

from ..infra.db import (
    add_subscription,
    get_subscription_status,
    insert_payment,
    payment_exists,
)
from .subscriptions import sweep_and_revoke_channel_access


BOT_TOKEN = os.getenv("TELEGRAM_BOT_TOKEN")

PRIVATE_CHANNEL_ID = os.getenv(
    "TELEGRAM_PRIVATE_CHANNEL_ID"
)  # e.g. -100123456789 or @channel



# Pricing/config
MONTH_STARS = int(os.getenv("MONTH_STARS", "500"))
YEAR_STARS = int(os.getenv("YEAR_STARS", "5000"))
PAYLOAD = "subscription_1m"

PROVIDER_TOKEN = os.getenv("TELEGRAM_PROVIDER_TOKEN", "")
CRYPTO_PAY_API_URL = os.getenv("CRYPTO_PAY_API_URL", "")

CRYPTO_PAYMENT_URL = os.getenv("CRYPTO_PAYMENT_URL", "")

OWNER_ID = os.getenv("TELEGRAM_OWNER_ID")
ADMIN_IDS = {
    x.strip() for x in os.getenv("TELEGRAM_ADMIN_IDS", "").split(",") if x.strip()
}


def _is_admin(user_id: int) -> bool:
    sid = str(user_id)
    if OWNER_ID and sid == OWNER_ID:
        return True
    return sid in ADMIN_IDS


# Pricing/config (Stars)
PRICE_STARS_MONTH = int(os.getenv("PRICE_STARS_MONTH", "500"))
PRICE_STARS_YEAR = int(os.getenv("PRICE_STARS_YEAR", "5000"))


<<<<<<< HEAD
=======
# Pricing/config (Stars)
PRICE_STARS_MONTH = int(os.getenv("PRICE_STARS_MONTH", "2500"))
PRICE_STARS_YEAR = int(os.getenv("PRICE_STARS_YEAR", "25000"))

>>>>>>> 31922f91
# Simple i18n (RU/EN) kept in memory (user_data)
I18N = {
    "ru": {
        "start": "Привет! Выберите действие:",
        "about": (
            "О проекте: ежедневные релизы 00:00/12:00, прогнозы 4h/12h, "
            "новости и карточка сделки в приватном канале."
        ),
        "invoice_title": "Подписка BTC Forecast",
        "invoice_desc_month": "Месячная подписка на закрытый канал с прогнозами 2 раза в день. Промо-цена $25 (обычно $50).",
        "invoice_desc_year": "Годовая подписка на закрытый канал с прогнозами 2 раза в день за $250.",
        "invoice_item_month": "Подписка на месяц — $25 промо (обычно $50)",
        "invoice_item_year": "Подписка на год — $250",
        "payment_ok": "Оплата получена. Спасибо! Выдаю доступ в закрытый канал.",
        "no_active": "Нет активной подписки. Используйте /buy.",
        "status_active": "Статус: активна до {ends}",
        "status_expired": "Статус: истекла ({ends}). Используйте /buy для продления.",
        "status_none": "Подписка не найдена. Используйте /buy для оформления.",
        "lang_choose": "Выберите язык:",
        "lang_set": "Язык переключён на {lang}.",
        "lang_ru": "Русский",
        "lang_en": "English",
        "invite_fail": "Не удалось выдать инвайт автоматически, свяжитесь с администратором.",
        "not_enough_rights": "Недостаточно прав.",
        "sweep_done": "Готово. Истекших подписок: {count}",
        "crypto_link": "Или оплатите криптовалютой:",
        "crypto_pay": "Оплатить криптой",
        "start_menu_lang": "Выбор языка",
        "start_menu_pay": "Оплата",
        "start_menu_about": "Описание проекта",
        "choose_plan": "Выберите план:",
        "plan_month": "Месяц $25 промо (вместо $50)",
        "plan_year": "Год $250",
        "choose_method": "Выберите способ оплаты:",
        "method_stars": "Stars",
        "method_crypto": "Крипто-сайт",
        "payment_link": "Оплатите по ссылке: {link}",
        "redeem_usage": "Использование: /redeem <код>",
        "redeem_ok": "Код принят, подписка активирована.",
        "redeem_fail": "Неверный код.",
<<<<<<< HEAD
        "help": (
            "Доступные команды:\n"
            "/buy — оплата подписки\n"
            "/status — статус подписки\n"
            "/renew — продление\n"
            "/redeem <код> — промокод\n"
            "/help — эта справка"
        ),
=======
>>>>>>> 31922f91
    },
    "en": {
        "start": "Hi! Choose an option:",
        "about": (
            "About: daily releases at 00:00/12:00 with 4h/12h forecasts, "
            "news and a trade card in a private channel."
        ),
        "invoice_title": "BTC Forecast Subscription",
        "invoice_desc_month": "Monthly access to a private channel with 2 posts/day. Promo price $25 (normally $50).",
        "invoice_desc_year": "Yearly access to a private channel with 2 posts/day for $250.",
        "invoice_item_month": "Monthly subscription — $25 promo (was $50)",
        "invoice_item_year": "Yearly subscription — $250",
        "payment_ok": "Payment received. Thank you! Granting channel access.",
        "no_active": "No active subscription. Use /buy.",
        "status_active": "Status: active until {ends}",
        "status_expired": "Status: expired ({ends}). Use /buy to renew.",
        "status_none": "Subscription not found. Use /buy.",
        "lang_choose": "Choose language:",
        "lang_set": "Language switched to {lang}.",
        "lang_ru": "Русский",
        "lang_en": "English",
        "invite_fail": "Failed to create invite link automatically, please contact admin.",
        "not_enough_rights": "Not enough rights.",
        "sweep_done": "Done. Expired subscriptions: {count}",
        "crypto_link": "Or pay with crypto:",
        "crypto_pay": "Pay with crypto",
        "start_menu_lang": "Language",
        "start_menu_pay": "Payment",
        "start_menu_about": "About project",
        "choose_plan": "Choose a plan:",
        "plan_month": "Month $25 promo (was $50)",
        "plan_year": "Year $250",
        "choose_method": "Choose payment method:",
        "method_stars": "Stars",
        "method_crypto": "Crypto site",
        "payment_link": "Pay via link: {link}",
        "redeem_usage": "Usage: /redeem <code>",
        "redeem_ok": "Code redeemed, subscription activated.",
        "redeem_fail": "Invalid code.",
        "help": (
            "Commands:\n"
            "/buy - buy subscription\n"
            "/status - subscription status\n"
            "/renew - renew subscription\n"
            "/redeem <code> - redeem promo\n"
            "/help - show this help"
        ),
    },
}


def _user_lang(update: Update, context: ContextTypes.DEFAULT_TYPE) -> str:  # type: ignore[override]
    try:
        return context.user_data.get("lang", "ru")  # default RU
    except Exception:
        return "ru"


def _set_user_lang(update: Update, context: ContextTypes.DEFAULT_TYPE, lang: str) -> None:  # type: ignore[override]
    try:
        context.user_data["lang"] = "en" if lang == "en" else "ru"
    except Exception:
        pass


def _t(lang_code: str, key: str, **kwargs) -> str:
    return (I18N.get(lang_code, I18N["ru"]).get(key, key)).format(**kwargs)


async def start(update: Update, context: ContextTypes.DEFAULT_TYPE):
    lang = _user_lang(update, context)
    kb = [
        [InlineKeyboardButton(_t(lang, "start_menu_lang"), callback_data="menu:lang")],
        [InlineKeyboardButton(_t(lang, "start_menu_pay"), callback_data="menu:pay")],
        [
            InlineKeyboardButton(
                _t(lang, "start_menu_about"), callback_data="menu:about"
            )
        ],
    ]
    await update.message.reply_text(
        _t(lang, "start"), reply_markup=InlineKeyboardMarkup(kb)
    )


async def buy(update: Update, context: ContextTypes.DEFAULT_TYPE):
    lang = _user_lang(update, context)


    prices = [LabeledPrice(label=_t(lang, "invoice_item"), amount=MONTH_STARS * 100)]
    await update.message.reply_invoice(
        title=_t(lang, "invoice_title"),
        description=_t(lang, "invoice_desc"),
        payload=PAYLOAD,
        currency="XTR",
        prices=prices,
        need_name=False,
        need_email=False,
    )
<<<<<<< HEAD
=======

>>>>>>> 31922f91

    kb = [
        [
            InlineKeyboardButton(_t(lang, "plan_month"), callback_data="plan:1"),
            InlineKeyboardButton(_t(lang, "plan_year"), callback_data="plan:12"),
        ]
    ]
    if update.message:
        await update.message.reply_text(
            _t(lang, "choose_plan"), reply_markup=InlineKeyboardMarkup(kb)
        )
    else:
        q = update.callback_query
        if q:
            await q.edit_message_text(
                _t(lang, "choose_plan"), reply_markup=InlineKeyboardMarkup(kb)
            )


async def plan_cb(update: Update, context: ContextTypes.DEFAULT_TYPE):
    q = update.callback_query
    if not q or not q.data:
        return
    await q.answer()
    _, months = q.data.split(":", 1)
    lang = _user_lang(update, context)
    kb = [
        [
            InlineKeyboardButton(
                _t(lang, "method_stars"), callback_data=f"pay:{months}:stars"
            )
        ],
        [
            InlineKeyboardButton(
                _t(lang, "method_crypto"), callback_data=f"pay:{months}:crypto"
            )
        ],
    ]
    await q.edit_message_text(
        _t(lang, "choose_method"), reply_markup=InlineKeyboardMarkup(kb)
    )


async def pay_cb(update: Update, context: ContextTypes.DEFAULT_TYPE):
    q = update.callback_query
    if not q or not q.data:
        return
    await q.answer()
    _, months, method = q.data.split(":")
    months_i = int(months)
    lang = _user_lang(update, context)
    if method == "stars":
        price = PRICE_STARS_MONTH if months_i == 1 else PRICE_STARS_YEAR
        label_key = "invoice_item_month" if months_i == 1 else "invoice_item_year"
        desc_key = "invoice_desc_month" if months_i == 1 else "invoice_desc_year"
        await q.message.reply_invoice(
            title=_t(lang, "invoice_title"),
            description=_t(lang, desc_key),
            payload=f"sub_{months_i}m",
            currency="XTR",
            prices=[LabeledPrice(label=_t(lang, label_key), amount=price)],
            need_name=False,
            need_email=False,
        )
    else:
        if not CRYPTO_PAY_API_URL:
            await q.message.reply_text(
                _t(lang, "payment_link", link="https://example.com/pay")
            )
            return
        try:
            resp = requests.post(
                f"{CRYPTO_PAY_API_URL.rstrip('/')}/invoice",
                json={"plan": months_i, "telegram_id": q.from_user.id},
                timeout=10,
            )
            resp.raise_for_status()
            data = resp.json()
            link = data.get("address", "")
            await q.message.reply_text(_t(lang, "payment_link", link=link))
        except Exception as e:  # noqa: BLE001
            logger.exception(f"Invoice request failed: {e}")
            await q.message.reply_text(
                _t(lang, "payment_link", link="https://example.com/pay")
            )


async def precheckout(update: Update, context: ContextTypes.DEFAULT_TYPE):
    query = update.pre_checkout_query
    await query.answer(ok=True)


async def successful_payment(update: Update, context: ContextTypes.DEFAULT_TYPE):
    user = update.message.from_user
    sp = update.message.successful_payment
    charge_id = sp.telegram_payment_charge_id
    if payment_exists(charge_id):
        logger.info(f"Duplicate payment {charge_id} from user {user.id}")
        return
    logger.info(f"Payment successful from user {user.id}")
    lang = _user_lang(update, context)
    await update.message.reply_text(_t(lang, "payment_ok"))

    # Invite to private channel if configured and bot is admin
    if PRIVATE_CHANNEL_ID:
        try:
            link = await context.bot.create_chat_invite_link(
                chat_id=PRIVATE_CHANNEL_ID, name=f"sub-{user.id}"
            )
            await update.message.reply_text(f"Вступайте: {link.invite_link}")
        except Exception as e:  # noqa: BLE001
            logger.exception(f"Failed to create invite link: {e}")
            await update.message.reply_text(_t(lang, "invite_fail"))

    # Save subscription in DB and log payment
    try:
        months = 12 if sp.invoice_payload.endswith("12m") else 1
        payload = update.message.to_dict() if update and update.message else {}
        add_subscription(
<<<<<<< HEAD
=======

            user.id,
            provider="telegram_stars",
            months=months,
            payload=payload,

>>>>>>> 31922f91
            user.id, provider="telegram_stars", months=months, payload=payload
        )
        insert_payment(charge_id, user.id, sp.total_amount)
    except Exception as e:  # noqa: BLE001
        logger.exception(f"Failed to add subscription: {e}")


async def status(update: Update, context: ContextTypes.DEFAULT_TYPE):
    try:
        user = update.message.from_user
        st, ends_at = get_subscription_status(user.id)
        lang = _user_lang(update, context)
        if st == "active":
            await update.message.reply_text(_t(lang, "status_active", ends=ends_at))
        elif st == "expired":
            await update.message.reply_text(_t(lang, "status_expired", ends=ends_at))
        else:
            await update.message.reply_text(_t(lang, "status_none"))
    except Exception as e:  # noqa: BLE001
        logger.exception(f"status error: {e}")
        await update.message.reply_text(
            "Error. Try later."
            if _user_lang(update, context) == "en"
            else "Ошибка проверки статуса. Попробуйте позже."
        )


async def link(update: Update, context: ContextTypes.DEFAULT_TYPE):
    st, _ = get_subscription_status(update.message.from_user.id)
    lang = _user_lang(update, context)
    if st != "active":
        await update.message.reply_text(_t(lang, "no_active"))
        return
    if PRIVATE_CHANNEL_ID:
        try:
            link = await context.bot.create_chat_invite_link(
                chat_id=PRIVATE_CHANNEL_ID, name=f"sub-{update.message.from_user.id}"
            )
            await update.message.reply_text(f"Вступайте: {link.invite_link}")
        except Exception as e:  # noqa: BLE001
            logger.exception(f"Failed to create invite link: {e}")
            await update.message.reply_text(_t(lang, "invite_fail"))


async def renew(update: Update, context: ContextTypes.DEFAULT_TYPE):
    await buy(update, context)


async def redeem(update: Update, context: ContextTypes.DEFAULT_TYPE):
    lang = _user_lang(update, context)
    if not _is_admin(update.message.from_user.id):
        await update.message.reply_text(_t(lang, "not_enough_rights"))
        return
    if not context.args:
        await update.message.reply_text(_t(lang, "redeem_usage"))
        return
    code = context.args[0]
    ok = redeem_code_and_activate(update.message.from_user.id, code)
    if ok:
        await update.message.reply_text(_t(lang, "redeem_ok"))
    else:
        await update.message.reply_text(_t(lang, "redeem_fail"))


async def refund(update: Update, context: ContextTypes.DEFAULT_TYPE):
    lang = _user_lang(update, context)
    if not _is_admin(update.message.from_user.id):
        await update.message.reply_text(_t(lang, "not_enough_rights"))
        return
    await update.message.reply_text("Refund not implemented")


async def admin_sweep(update: Update, context: ContextTypes.DEFAULT_TYPE):
    lang = _user_lang(update, context)
    if not _is_admin(update.message.from_user.id):
        await update.message.reply_text(_t(lang, "not_enough_rights"))
        return
    count = sweep_and_revoke_channel_access()
    await update.message.reply_text(_t(lang, "sweep_done", count=count))


async def about(update: Update, context: ContextTypes.DEFAULT_TYPE):
    lang = _user_lang(update, context)
    await update.message.reply_text(_t(lang, "about"))


async def lang_cmd(update: Update, context: ContextTypes.DEFAULT_TYPE):
    lang = _user_lang(update, context)
    kb = [
        [
            InlineKeyboardButton(_t(lang, "lang_ru"), callback_data="lang:ru"),
            InlineKeyboardButton(_t(lang, "lang_en"), callback_data="lang:en"),
        ]
    ]
    await update.message.reply_text(
        _t(lang, "lang_choose"), reply_markup=InlineKeyboardMarkup(kb)
    )


async def lang_cb(update: Update, context: ContextTypes.DEFAULT_TYPE):
    q = update.callback_query
    if not q or not q.data:
        return
    await q.answer()
    _, new_lang = q.data.split(":", 1)
    _set_user_lang(update, context, new_lang)
    text = _t(new_lang, "lang_set", lang=("Русский" if new_lang == "ru" else "English"))
    try:
        await q.edit_message_text(text)
    except Exception:
        await q.message.reply_text(text)


async def help_cmd(update: Update, context: ContextTypes.DEFAULT_TYPE):
    lang = _user_lang(update, context)
    await update.message.reply_text(_t(lang, "help"))


async def menu_cb(update: Update, context: ContextTypes.DEFAULT_TYPE):
    q = update.callback_query
    if not q or not q.data:
        return
    await q.answer()
    action = q.data.split(":", 1)[1]
    if action == "lang":
        await lang_cmd(update, context)
    elif action == "pay":
        await buy(update, context)
    elif action == "about":
        await about(update, context)


async def post_init(app: Application) -> None:
    commands_en = [
        ("start", "start menu"),
        ("buy", "buy subscription"),
        ("status", "subscription status"),
        ("renew", "renew subscription"),
        ("redeem", "redeem code"),
        ("help", "show help"),
    ]
    commands_ru = [
        ("start", "стартовое меню"),
        ("buy", "оплата подписки"),
        ("status", "статус подписки"),
        ("renew", "продление"),
        ("redeem", "активация кода"),
        ("help", "подсказка"),
    ]
    await app.bot.set_my_commands(commands_en, language_code="en")
    await app.bot.set_my_commands(commands_ru, language_code="ru")


def main():
    if not BOT_TOKEN:
        raise SystemExit("TELEGRAM_BOT_TOKEN is not set")
    app = ApplicationBuilder().token(BOT_TOKEN).post_init(post_init).build()
    app.add_handler(CommandHandler("start", start))
    app.add_handler(CommandHandler("buy", buy))
    app.add_handler(PreCheckoutQueryHandler(precheckout))
    app.add_handler(CommandHandler("status", status))
    app.add_handler(CommandHandler("link", link))
    app.add_handler(CommandHandler("renew", renew))
    app.add_handler(CommandHandler("redeem", redeem))
<<<<<<< HEAD
    app.add_handler(CommandHandler("help", help_cmd))
=======
    app.add_handler(CommandHandler("refund", refund))
>>>>>>> 31922f91
    app.add_handler(CommandHandler("admin_sweep", admin_sweep))
    app.add_handler(CommandHandler("about", about))
    app.add_handler(CommandHandler("lang", lang_cmd))
    app.add_handler(CallbackQueryHandler(lang_cb, pattern=r"^lang:(ru|en)$"))
    app.add_handler(CallbackQueryHandler(menu_cb, pattern=r"^menu:(lang|pay|about)$"))
    app.add_handler(CallbackQueryHandler(plan_cb, pattern=r"^plan:(1|12)$"))
    app.add_handler(
        CallbackQueryHandler(pay_cb, pattern=r"^pay:(1|12):(stars|crypto)$")
    )
    # successful payment is a Message update
    app.add_handler(MessageHandler(filters.SUCCESSFUL_PAYMENT, successful_payment))
    logger.info("Payments bot started")
    app.run_polling(allowed_updates=["message", "pre_checkout_query", "callback_query"])


if __name__ == "__main__":
    main()<|MERGE_RESOLUTION|>--- conflicted
+++ resolved
@@ -66,13 +66,11 @@
 PRICE_STARS_YEAR = int(os.getenv("PRICE_STARS_YEAR", "5000"))
 
 
-<<<<<<< HEAD
-=======
+
 # Pricing/config (Stars)
 PRICE_STARS_MONTH = int(os.getenv("PRICE_STARS_MONTH", "2500"))
 PRICE_STARS_YEAR = int(os.getenv("PRICE_STARS_YEAR", "25000"))
 
->>>>>>> 31922f91
 # Simple i18n (RU/EN) kept in memory (user_data)
 I18N = {
     "ru": {
@@ -113,7 +111,7 @@
         "redeem_usage": "Использование: /redeem <код>",
         "redeem_ok": "Код принят, подписка активирована.",
         "redeem_fail": "Неверный код.",
-<<<<<<< HEAD
+
         "help": (
             "Доступные команды:\n"
             "/buy — оплата подписки\n"
@@ -122,8 +120,7 @@
             "/redeem <код> — промокод\n"
             "/help — эта справка"
         ),
-=======
->>>>>>> 31922f91
+
     },
     "en": {
         "start": "Hi! Choose an option:",
@@ -223,10 +220,7 @@
         need_name=False,
         need_email=False,
     )
-<<<<<<< HEAD
-=======
-
->>>>>>> 31922f91
+
 
     kb = [
         [
@@ -346,15 +340,14 @@
         months = 12 if sp.invoice_payload.endswith("12m") else 1
         payload = update.message.to_dict() if update and update.message else {}
         add_subscription(
-<<<<<<< HEAD
-=======
+
 
             user.id,
             provider="telegram_stars",
             months=months,
             payload=payload,
 
->>>>>>> 31922f91
+
             user.id, provider="telegram_stars", months=months, payload=payload
         )
         insert_payment(charge_id, user.id, sp.total_amount)
@@ -519,11 +512,10 @@
     app.add_handler(CommandHandler("link", link))
     app.add_handler(CommandHandler("renew", renew))
     app.add_handler(CommandHandler("redeem", redeem))
-<<<<<<< HEAD
     app.add_handler(CommandHandler("help", help_cmd))
-=======
+
     app.add_handler(CommandHandler("refund", refund))
->>>>>>> 31922f91
+
     app.add_handler(CommandHandler("admin_sweep", admin_sweep))
     app.add_handler(CommandHandler("about", about))
     app.add_handler(CommandHandler("lang", lang_cmd))
