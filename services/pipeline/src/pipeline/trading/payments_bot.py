--- conflicted
+++ resolved
@@ -154,7 +154,7 @@
 
 async def buy(update: Update, context: ContextTypes.DEFAULT_TYPE):
     lang = _user_lang(update, context)
-<<<<<<< HEAD
+
 
     prices = [LabeledPrice(label=_t(lang, "invoice_item"), amount=MONTH_STARS * 100)]
     await update.message.reply_invoice(
@@ -166,8 +166,8 @@
         need_name=False,
         need_email=False,
     )
-=======
->>>>>>> 9da83741
+
+
     kb = [
         [
             InlineKeyboardButton(_t(lang, "plan_month"), callback_data="plan:1"),
