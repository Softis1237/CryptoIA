--- conflicted
+++ resolved
@@ -1042,10 +1042,9 @@
         except Exception:
             await q.message.reply_text(txt)
         return
-<<<<<<< HEAD
     # hero, bonuses and news callbacks are handled via ConversationHandlers
     if data in {"admin:hero:a", "admin:hero:b", "admin:bonuses", "admin:news"}:
-=======
+
     if data in {"admin:hero:a", "admin:hero:b"}:
         which = "a" if data.endswith(":a") else "b"
         try:
@@ -1071,7 +1070,6 @@
             await q.message.reply_text(
                 "Отправьте текст для раздела ‘Бонусы’ (заменит предыдущий)"
             )
->>>>>>> bd3b5d19
         return
     if data == "admin:bonuses_list":
         rows = list_content_items_with_id("bonus", 20)
@@ -1101,8 +1099,7 @@
         except Exception:
             await q.edit_message_text("Ошибка удаления.")
         return
-<<<<<<< HEAD
-=======
+
     if data == "admin:news":
         try:
             context.user_data["awaiting_news"] = True
@@ -1117,7 +1114,6 @@
                 "Отправьте новость текстом — она появится в разделе ‘Новости’"
             )
         return
->>>>>>> bd3b5d19
     if data == "admin:news_list":
         rows = list_content_items_with_id("news", 20)
         if not rows:
@@ -2597,12 +2593,10 @@
         CallbackQueryHandler(settings_cb, pattern=r"^settings:(lang|admin)$")
     )
     app.add_handler(CallbackQueryHandler(affiliate_cb, pattern=r"^aff:admin$"))
-<<<<<<< HEAD
-=======
+
     app.add_handler(
         CallbackQueryHandler(admin_cb, pattern=r"^admin:(promo|bonuses|news).*$")
     )
->>>>>>> bd3b5d19
     # successful payment is a Message update
     app.add_handler(MessageHandler(filters.SUCCESSFUL_PAYMENT, successful_payment))
 
@@ -2638,9 +2632,8 @@
             await update.message.reply_text("Error" if lang == "en" else "Ошибка")
 
     app.add_handler(MessageHandler(filters.TEXT & (~filters.COMMAND), handle_text))
-<<<<<<< HEAD
     
-=======
+
 
     async def handle_admin_files(update: Update, context: ContextTypes.DEFAULT_TYPE):
         try:
@@ -2683,7 +2676,6 @@
             handle_admin_files,
         )
     )
->>>>>>> bd3b5d19
     # Unknown commands fallback
     app.add_handler(CallbackQueryHandler(admin_cb, pattern=r"^admin:(promo|bonuses|news).*$"))
     app.add_handler(MessageHandler(filters.SUCCESSFUL_PAYMENT, successful_payment))
