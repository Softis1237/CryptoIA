# flake8: noqa
from __future__ import annotations

import os
<<<<<<< HEAD

import requests  # type: ignore[import-untyped]
from loguru import logger
from telegram import (
    InlineKeyboardButton,
    InlineKeyboardMarkup,
    LabeledPrice,
    ReplyKeyboardMarkup,
    Update,
)
=======
from loguru import logger
>>>>>>> 9ee2bcff
from telegram.ext import (
    ApplicationBuilder,
    CallbackQueryHandler,
    CommandHandler,
    MessageHandler,
    PreCheckoutQueryHandler,
    filters,
)

<<<<<<< HEAD
from ..community.insights import evaluate_and_store_insight
from ..infra.db import (
    add_news_item,
    add_subscription,
    apply_affiliate_commission_for_first_purchase,
    fetch_redeem_code,
    get_affiliate_balance,
    get_affiliate_by_code,
    get_affiliate_for_user,
    get_affiliate_stats,
    get_latest_content,
    get_or_create_affiliate,
    get_subscription_status,
    get_user_discount,
    get_user_referrer_info,
    has_pending_affiliate_request,
    insert_affiliate_request,
    insert_payment,
    list_affiliate_requests,
    list_content_items,
    list_content_items_with_id,
    list_news_items,
    list_referrals,
    list_user_payments,
    mark_affiliate_request,
    mark_payment_refunded,
    mark_redeem_code_used,
    mark_subscription_refunded,
    payment_exists,
    pop_user_discount,
    set_affiliate_percent,
    set_content_block,
    set_user_discount,
    upsert_user_referrer,
)
from ..infra.health import start_background as start_health_server
from ..infra.metrics import push_values
from ..telegram_bot import _t
from .subscriptions import redeem_code_and_activate, sweep_and_revoke_channel_access


def _pick_banner(day: str, night: str, fallback: str) -> str:
    """Pick day/night banner by TIMEZONE env; fall back to provided key.

    Accepts S3 keys/URIs; returns selected key or empty string.
    """
    banner = fallback
    try:
        from datetime import datetime
        from zoneinfo import ZoneInfo

        tz = ZoneInfo(os.getenv("TIMEZONE", "UTC"))
        hour = datetime.now(tz).hour
        if 8 <= hour < 20:
            banner = day or fallback
        else:
            banner = night or fallback
    except Exception:
        pass
    return banner


async def menu_router(update: Update, context: ContextTypes.DEFAULT_TYPE):
    """Fallback router for plain text: map popular labels to actions.

    Provides UX similar to persistent reply keyboard buttons.
    """
    try:
        txt = (update.message.text or "").strip().lower()
        lang = _user_lang(update, context)

        def _is(s: str) -> bool:
            return s in txt

        if _is("разблокировать") or _is("unlock") or _is("подписк"):
            return await buy(update, context)
        if _is("профил") or _is("profile"):
            return await profile(update, context)
        if _is("качест") or _is("quality"):
            return await show_quality(update, context, lang)
        if _is("партн") or _is("affiliate"):
            return await affiliate_menu(update, context)
        if _is("инсайт") or _is("insight"):
            # Set awaiting flag and prompt
            try:
                context.user_data["awaiting_insight"] = True
            except Exception:
                pass
            return await update.message.reply_text(_t(lang, "insight_prompt"))
        if _is("новост") or _is("news"):
            return await show_news(update, context, lang)
        if _is("бонус") or _is("рекоменда") or _is("bonus"):
            return await show_bonuses(update, context, lang)
        if _is("как это") or _is("how"):
            return await show_how(update, context, lang)
        if _is("промокод") or _is("promo"):
            return await show_promo(update, context, lang)
        if _is("канал") or _is("channel"):
            return await link(update, context)
        if _is("связ") or _is("support"):
            if SUPPORT_URL:
                await update.message.reply_text(SUPPORT_URL)
            else:
                await update.message.reply_text(_t(lang, "support"))
            return
        if _is("настрой") or _is("setting"):
            return await settings_cmd(update, context)
        # default → show main
        return await start(update, context)
    except Exception:
        try:
            await start(update, context)
        except Exception:
            pass
=======
from ..infra.db import ensure_payments_table, ensure_subscriptions_tables
from ..infra.health import start_background as start_health_server
from ..community.insights import evaluate_and_store_insight  # required by menus.handle_text
from .subscriptions import redeem_code_and_activate, sweep_and_revoke_channel_access  # noqa: F401
from ..telegram_bot.menus import (
    start,
    buy,
    profile,
    precheckout,
    status,
    link,
    renew,
    redeem,
    help_cmd,
    menu_router,
    intro_start_cb,
    plan_cb,
    pay_cb,
    about,
    lang_cmd,
    lang_cb,
    menu_cb,
    settings_cmd,
    settings_cb,
    post_init,
    successful_payment,
    ping_cmd,
    id_cmd,
    handle_text,
    unknown_cmd,
    error_handler,
)
from ..telegram_bot.affiliates import (
    aff_set,
    aff_stats,
    aff_approve,
    aff_list,
    affiliate_cb,
    affrequests,
    affmark,
)
from ..telegram_bot.admin import admin_cb, admin_sweep, genpromo, handle_admin_files
>>>>>>> 9ee2bcff


BOT_TOKEN = os.getenv("TELEGRAM_BOT_TOKEN")

<<<<<<< HEAD
PRIVATE_CHANNEL_ID = os.getenv(
    "TELEGRAM_PRIVATE_CHANNEL_ID"
)  # e.g. -100123456789 or @channel


# Pricing/config (legacy MONTH/YEAR kept only for backward compat if used elsewhere)
PAYLOAD = "subscription_1m"

PROVIDER_TOKEN = os.getenv("TELEGRAM_PROVIDER_TOKEN", "")
CRYPTO_PAY_API_URL = os.getenv("CRYPTO_PAY_API_URL", "")

CRYPTO_PAYMENT_URL = os.getenv("CRYPTO_PAYMENT_URL", "")

# Branding / UX configuration
BRAND_NAME = os.getenv("BRAND_NAME", "BTC Forecast")
WELCOME_STICKER_FILE_ID = os.getenv("WELCOME_STICKER_FILE_ID", "")
WELCOME_BANNER_S3 = os.getenv("WELCOME_BANNER_S3", "")
WELCOME_BANNER_S3_DAY = os.getenv("WELCOME_BANNER_S3_DAY", "")
WELCOME_BANNER_S3_NIGHT = os.getenv("WELCOME_BANNER_S3_NIGHT", "")
# Day/Night banners for How/Quality/Promo screens
HOW_BANNER_S3 = os.getenv("HOW_BANNER_S3", "")
HOW_BANNER_S3_DAY = os.getenv("HOW_BANNER_S3_DAY", "")
HOW_BANNER_S3_NIGHT = os.getenv("HOW_BANNER_S3_NIGHT", "")
QUALITY_BANNER_S3 = os.getenv("QUALITY_BANNER_S3", "")
QUALITY_BANNER_S3_DAY = os.getenv("QUALITY_BANNER_S3_DAY", "")
QUALITY_BANNER_S3_NIGHT = os.getenv("QUALITY_BANNER_S3_NIGHT", "")
PROMO_BANNER_S3 = os.getenv("PROMO_BANNER_S3", "")
PROMO_BANNER_S3_DAY = os.getenv("PROMO_BANNER_S3_DAY", "")
PROMO_BANNER_S3_NIGHT = os.getenv("PROMO_BANNER_S3_NIGHT", "")
PUBLIC_CHANNEL_URL = os.getenv("PUBLIC_CHANNEL_URL", "")
SUPPORT_URL = os.getenv("SUPPORT_URL", "")

# Optional external affiliate/exchange link (non-intrusive CTA in affiliate menu)
EXTERNAL_AFF_LINK_URL = os.getenv("EXTERNAL_AFF_LINK_URL", "")

# Branding / UX configuration
BRAND_NAME = os.getenv("BRAND_NAME", "BTC Forecast")
WELCOME_STICKER_FILE_ID = os.getenv("WELCOME_STICKER_FILE_ID", "")
WELCOME_BANNER_S3 = os.getenv("WELCOME_BANNER_S3", "")
PUBLIC_CHANNEL_URL = os.getenv("PUBLIC_CHANNEL_URL", "")
SUPPORT_URL = os.getenv("SUPPORT_URL", "")

OWNER_ID = os.getenv("TELEGRAM_OWNER_ID")
ADMIN_IDS = {
    x.strip() for x in os.getenv("TELEGRAM_ADMIN_IDS", "").split(",") if x.strip()
}


def _is_admin(user_id: int) -> bool:
    sid = str(user_id)
    if OWNER_ID and sid == OWNER_ID:
        return True
    return sid in ADMIN_IDS


# Pricing/config (Stars)
# Defaults: 1 month = 2500 stars, 1 year = 25000 stars
# Set via env PRICE_STARS_MONTH/PRICE_STARS_YEAR
PRICE_STARS_MONTH = int(os.getenv("PRICE_STARS_MONTH", "2500"))
PRICE_STARS_YEAR = int(os.getenv("PRICE_STARS_YEAR", "25000"))
ENABLE_CRYPTO_PAY = os.getenv("ENABLE_CRYPTO_PAY", "0") in {"1", "true", "True"}


def _user_lang(update: Update, context: ContextTypes.DEFAULT_TYPE) -> str:  # type: ignore[override]
    try:
        return context.user_data.get("lang", "en")  # default EN
    except Exception:
        return "en"


def _set_user_lang(update: Update, context: ContextTypes.DEFAULT_TYPE, lang: str) -> None:  # type: ignore[override]
    try:
        context.user_data["lang"] = "en" if lang == "en" else "ru"
    except Exception:
        pass


async def start(update: Update, context: ContextTypes.DEFAULT_TYPE):
    lang = _user_lang(update, context)
    # Capture referral deep link
    try:
        if context.args and context.args[0].startswith("ref_"):
            code = context.args[0][4:]
            ref = get_affiliate_by_code(code)
            ref_name = ref[2] if ref else None
            upsert_user_referrer(update.message.from_user.id, code, ref_name)
            await update.message.reply_text(_t(lang, "ref_saved", code=code))
            try:
                # push event for conversion funnel (start)
                if ref:
                    partner_id = ref[0]
                    push_values(
                        job="affiliate",
                        values={"aff_ref_start_event": 1.0},
                        labels={"partner": str(partner_id)},
                    )
            except Exception:
                pass
    except Exception:
        pass
    # Ensure admin has free subscription
    try:
        uid0 = update.message.from_user.id
        if _is_admin(uid0):
            st0, _ends0 = get_subscription_status(uid0)
            if st0 != "active":
                add_subscription(
                    uid0,
                    provider="admin_free",
                    months=1200,
                    payload={"reason": "admin"},
                )
    except Exception:
        pass
    # Intro: show once until user clicks Start
    if not context.user_data.get("onboarded"):
        try:
            # Choose banner by local time if provided
            banner = WELCOME_BANNER_S3
            try:
                from datetime import datetime
                from zoneinfo import ZoneInfo

                tz = ZoneInfo(os.getenv("TIMEZONE", "UTC"))
                hour = datetime.now(tz).hour
                if 8 <= hour < 20:
                    banner = WELCOME_BANNER_S3_DAY or banner
                else:
                    banner = WELCOME_BANNER_S3_NIGHT or banner
            except Exception:
                pass
            if WELCOME_STICKER_FILE_ID:
                await context.bot.send_sticker(
                    chat_id=update.effective_chat.id, sticker=WELCOME_STICKER_FILE_ID
                )
            elif banner:
                from ..infra.s3 import download_bytes as _dl

                content = _dl(banner)
                await context.bot.send_photo(
                    chat_id=update.effective_chat.id, photo=content
                )
        except Exception:
            pass
    intro_kb = [
        [InlineKeyboardButton(_t(lang, "start_cta"), callback_data="intro:start")],
        [
            InlineKeyboardButton("📚 How / Как", callback_data="menu:how"),
            InlineKeyboardButton("📊 Quality", callback_data="menu:quality"),
        ],
        (
            [
                InlineKeyboardButton(
                    _t(lang, "start_menu_channel"), url=PUBLIC_CHANNEL_URL
                )
            ]
            if PUBLIC_CHANNEL_URL
            else [
                InlineKeyboardButton(
                    _t(lang, "start_menu_channel"), callback_data="menu:link"
                )
            ]
        ),
        (
            [InlineKeyboardButton(_t(lang, "support"), url=SUPPORT_URL)]
            if SUPPORT_URL
            else []
        ),
        [InlineKeyboardButton(_t(lang, "promo"), callback_data="menu:promo")],
    ]
    # Persistent reply keyboard like in the example
    ENABLE_NEWS = os.getenv("ENABLE_NEWS", "1") in {"1", "true", "True", "yes"}
    rk_rows = [
        [_t(lang, "kb_profile"), _t(lang, "kb_quality"), _t(lang, "kb_how")],
        [_t(lang, "kb_unlock"), _t(lang, "kb_promo"), _t(lang, "kb_affiliate")],
        [_t(lang, "kb_insight"), _t(lang, "kb_settings")],
        [_t(lang, "kb_bonuses")] + ([_t(lang, "kb_news")] if ENABLE_NEWS else []),
        [_t(lang, "kb_channel"), _t(lang, "kb_support")],
    ]
    rk = ReplyKeyboardMarkup(
        rk_rows,
        resize_keyboard=True,
        is_persistent=True,
        one_time_keyboard=False,
    )
    await update.message.reply_text(
        _t(lang, "start", brand=BRAND_NAME),
        reply_markup=rk,
        parse_mode="HTML",
    )
    # Hero A/B message (if configured)
    try:
        uid = update.message.from_user.id
        variant = "a" if (int(uid) % 2 == 0) else "b"
        txt_key = f"hero_{variant}"
        txt, _ = get_latest_content(txt_key)
        if txt:
            await update.message.reply_text(txt)
            try:
                push_values(
                    job="ab", values={"hero_show": 1.0}, labels={"variant": variant}
                )
            except Exception:
                pass
    except Exception:
        pass
    # Inline CTA message (separate) to keep both styles
    try:
        await update.message.reply_text(
            _t(lang, "promo"), reply_markup=InlineKeyboardMarkup(intro_kb)
        )
    except Exception:
        pass
        return
    # Build richer 2x3 menu (main)
    row1 = [
        InlineKeyboardButton(_t(lang, "start_menu_about"), callback_data="menu:about"),
        InlineKeyboardButton(_t(lang, "start_menu_pay"), callback_data="menu:pay"),
    ]
    row2 = [
        InlineKeyboardButton(
            _t(lang, "start_menu_aff"), callback_data="menu:affiliate"
        ),
        InlineKeyboardButton(
            _t(lang, "start_menu_insight"), callback_data="menu:insight"
        ),
    ]
    if PUBLIC_CHANNEL_URL:
        row3 = [
            InlineKeyboardButton(
                _t(lang, "start_menu_channel"), url=PUBLIC_CHANNEL_URL
            ),
            InlineKeyboardButton(
                _t(lang, "start_menu_lang"), callback_data="menu:lang"
            ),
        ]
    else:
        row3 = [
            InlineKeyboardButton(
                _t(lang, "start_menu_channel"), callback_data="menu:link"
            ),
            InlineKeyboardButton(
                _t(lang, "start_menu_lang"), callback_data="menu:lang"
            ),
        ]
    bk = [InlineKeyboardButton(_t(lang, "back"), callback_data="menu:main")]
    kb = [row1, row2, row3, bk]
    # Feature flags
    ENABLE_NEWS = os.getenv("ENABLE_NEWS", "1") in {"1", "true", "True", "yes"}
    rk_rows = [
        [_t(lang, "kb_profile"), _t(lang, "kb_quality"), _t(lang, "kb_how")],
        [_t(lang, "kb_unlock"), _t(lang, "kb_promo"), _t(lang, "kb_affiliate")],
        [_t(lang, "kb_insight"), _t(lang, "kb_settings")],
        [_t(lang, "kb_bonuses")] + ([_t(lang, "kb_news")] if ENABLE_NEWS else []),
        [_t(lang, "kb_channel"), _t(lang, "kb_support")],
    ]
    rk = ReplyKeyboardMarkup(
        rk_rows,
        resize_keyboard=True,
        is_persistent=True,
        one_time_keyboard=False,
    )
    await update.message.reply_text(
        _t(lang, "start", brand=BRAND_NAME), reply_markup=rk, parse_mode="HTML"
    )


async def buy(update: Update, context: ContextTypes.DEFAULT_TYPE):
    lang = _user_lang(update, context)
    # Show plan selection (no immediate invoice here)
    m_stars = PRICE_STARS_MONTH
    y_stars = PRICE_STARS_YEAR
    kb = [
        [
            InlineKeyboardButton(
                _t(lang, "plan_month", m_stars=m_stars, y_stars=y_stars),
                callback_data="plan:1",
            ),
            InlineKeyboardButton(
                _t(lang, "plan_year", m_stars=m_stars, y_stars=y_stars),
                callback_data="plan:12",
            ),
        ]
    ]
    if update.message:
        await update.message.reply_text(
            _t(lang, "choose_plan"), reply_markup=InlineKeyboardMarkup(kb)
        )
    else:
        q = update.callback_query
        if q:
            await q.edit_message_text(
                _t(lang, "choose_plan"), reply_markup=InlineKeyboardMarkup(kb)
            )


async def profile(update: Update, context: ContextTypes.DEFAULT_TYPE):
    lang = _user_lang(update, context)
    try:
        user = update.effective_user
        st, ends = get_subscription_status(user.id)
        pro = (
            ("ДА" if st == "active" else "НЕТ")
            if lang == "ru"
            else ("YES" if st == "active" else "NO")
        )
        count, amount = get_affiliate_stats(user.id)
        balance = get_affiliate_balance(user.id)
        lines = [
            ("Профиль: @{}" if lang == "ru" else "Profile: @{}").format(
                user.username or user.id
            ),
            ("PRO: {}".format(pro)),
            (
                (
                    "Статус подписки: {}" if lang == "ru" else "Subscription status: {}"
                ).format(ends or st)
            ),
            (
                (
                    "Партнёрка: рефералов {} / начислено {} / баланс {}"
                    if lang == "ru"
                    else "Affiliate: refs {} / accrued {} / balance {}"
                ).format(count, amount, balance)
            ),
        ]
        # последние платежи
        pays = list_user_payments(user.id, 5)
        if pays:
            lines.append("\n" + ("Платежи:" if lang == "ru" else "Payments:"))
            for t, amt, status in pays:
                lines.append(f"• {t} — {amt} ({status})")
        text = "\n".join(lines)
        await (
            update.callback_query.message.reply_text(text)
            if update.callback_query
            else update.message.reply_text(text)
        )
    except Exception:
        try:
            await (
                update.callback_query.message.reply_text("Error")
                if update.callback_query
                else update.message.reply_text("Error")
            )
        except Exception:
            pass


async def plan_cb(update: Update, context: ContextTypes.DEFAULT_TYPE):
    q = update.callback_query
    if not q or not q.data:
        return
    await q.answer()
    _, months = q.data.split(":", 1)
    lang = _user_lang(update, context)
    kb = [
        [
            InlineKeyboardButton(
                _t(lang, "method_stars"), callback_data=f"pay:{months}:stars"
            )
        ],
    ]
    if ENABLE_CRYPTO_PAY and CRYPTO_PAY_API_URL:
        kb.append(
            [
                InlineKeyboardButton(
                    _t(lang, "method_crypto"), callback_data=f"pay:{months}:crypto"
                )
            ]
        )
    await q.edit_message_text(
        _t(lang, "choose_method"), reply_markup=InlineKeyboardMarkup(kb)
    )


async def admin_cb(update: Update, context: ContextTypes.DEFAULT_TYPE):
    q = update.callback_query
    if not q or not q.data:
        return
    try:
        await q.answer()
    except Exception:
        pass
    lang = _user_lang(update, context)
    if not _is_admin(q.from_user.id):
        return await q.answer(_t(lang, "not_enough_rights"), show_alert=True)
    data = q.data
    if data == "admin:promo":
        # Offer quick presets
        kb = [
            [
                InlineKeyboardButton("1m x1", callback_data="admin:promo:m1c1"),
                InlineKeyboardButton("1m x5", callback_data="admin:promo:m1c5"),
                InlineKeyboardButton("1m x10", callback_data="admin:promo:m1c10"),
            ],
            [
                InlineKeyboardButton("3m x1", callback_data="admin:promo:m3c1"),
                InlineKeyboardButton("3m x5", callback_data="admin:promo:m3c5"),
            ],
            [InlineKeyboardButton("12m x1", callback_data="admin:promo:m12c1")],
        ]
        try:
            await q.edit_message_text(
                "Promo presets:", reply_markup=InlineKeyboardMarkup(kb)
            )
        except Exception:
            await q.message.reply_text(
                "Promo presets:", reply_markup=InlineKeyboardMarkup(kb)
            )
        return
    if data.startswith("admin:promo:m"):
        import re

        m = re.search(r"m(\d+)c(\d+)", data)
        months = int(m.group(1)) if m else 1
        count = int(m.group(2)) if m else 1
        from ..infra.db import create_redeem_code

        codes = []
        for _ in range(max(1, min(count, 50))):
            codes.append(create_redeem_code(months, f"admin_{q.from_user.id}"))
        txt = "\n".join([f"/redeem {c}" for c in codes])
        try:
            await q.edit_message_text(txt)
        except Exception:
            await q.message.reply_text(txt)
        return
    if data in {"admin:hero:a", "admin:hero:b"}:
        which = "a" if data.endswith(":a") else "b"
        try:
            context.user_data["awaiting_hero"] = which
        except Exception:
            pass
        msg = "Отправьте текст для Hero {}".format(which.upper())
        try:
            await q.edit_message_text(msg)
        except Exception:
            await q.message.reply_text(msg)
        return
    if data == "admin:bonuses":
        try:
            context.user_data["awaiting_bonuses"] = True
        except Exception:
            pass
        try:
            await q.edit_message_text(
                "Отправьте текст для раздела ‘Бонусы’ (заменит предыдущий)"
            )
        except Exception:
            await q.message.reply_text(
                "Отправьте текст для раздела ‘Бонусы’ (заменит предыдущий)"
            )
        return
    if data == "admin:bonuses_list":
        rows = list_content_items_with_id("bonus", 20)
        if not rows:
            return await q.edit_message_text("Пока пусто")
        kb = []
        for idv, content, created in rows:
            short = (content[:40] + "…") if len(content) > 40 else content
            kb.append(
                [
                    InlineKeyboardButton(
                        f"🗑 {short}", callback_data=f"admin:bonus_del:{idv}"
                    )
                ]
            )
        return await q.edit_message_text(
            "Удалить пункт бонусов:", reply_markup=InlineKeyboardMarkup(kb)
        )
    if data.startswith("admin:bonus_del:"):
        _, _, item_id = data.partition(":")
        item_id = item_id.replace("bonus_del:", "")
        try:
            from ..infra.db import delete_content_item

            delete_content_item(item_id)
            await q.edit_message_text("Удалено.")
        except Exception:
            await q.edit_message_text("Ошибка удаления.")
        return
    if data == "admin:news":
        try:
            context.user_data["awaiting_news"] = True
        except Exception:
            pass
        try:
            await q.edit_message_text(
                "Отправьте новость текстом — она появится в разделе ‘Новости’"
            )
        except Exception:
            await q.message.reply_text(
                "Отправьте новость текстом — она появится в разделе ‘Новости’"
            )
        return
    if data == "admin:news_list":
        rows = list_content_items_with_id("news", 20)
        if not rows:
            return await q.edit_message_text("Нет новостей")
        kb = []
        for idv, content, created in rows:
            short = (content[:40] + "…") if len(content) > 40 else content
            kb.append(
                [
                    InlineKeyboardButton(
                        f"🗑 {short}", callback_data=f"admin:news_del:{idv}"
                    )
                ]
            )
        return await q.edit_message_text(
            "Удалить новость:", reply_markup=InlineKeyboardMarkup(kb)
        )
    if data.startswith("admin:news_del:"):
        _, _, item_id = data.partition(":")
        item_id = item_id.replace("news_del:", "")
        try:
            from ..infra.db import delete_content_item

            delete_content_item(item_id)
            await q.edit_message_text("Удалено.")
        except Exception:
            await q.edit_message_text("Ошибка удаления.")
        return


async def pay_cb(update: Update, context: ContextTypes.DEFAULT_TYPE):
    q = update.callback_query
    if not q or not q.data:
        return
    await q.answer()
    _, months, method = q.data.split(":")
    months_i = int(months)
    lang = _user_lang(update, context)
    if method == "stars":
        price = PRICE_STARS_MONTH if months_i == 1 else PRICE_STARS_YEAR
        # Apply discount if any
        try:
            disc = get_user_discount(q.from_user.id)
            if disc and disc > 0:
                price = max(1, int(round(price * (100 - int(disc)) / 100.0)))
        except Exception:
            pass
        label_key = "invoice_item_month" if months_i == 1 else "invoice_item_year"
        desc_key = "invoice_desc_month" if months_i == 1 else "invoice_desc_year"
        m_stars = PRICE_STARS_MONTH
        y_stars = PRICE_STARS_YEAR
        await q.message.reply_invoice(
            title=_t(lang, "invoice_title"),
            description=_t(lang, desc_key, m_stars=m_stars, y_stars=y_stars),
            payload=f"sub_{months_i}m",
            currency="XTR",
            prices=[
                LabeledPrice(
                    label=_t(lang, label_key, m_stars=m_stars, y_stars=y_stars),
                    amount=price,
                )
            ],
            need_name=False,
            need_email=False,
        )
    else:
        if not ENABLE_CRYPTO_PAY or not CRYPTO_PAY_API_URL:
            await q.message.reply_text(
                _t(lang, "payment_link", link="https://example.com/pay")
            )
            return
        try:
            resp = requests.post(
                f"{CRYPTO_PAY_API_URL.rstrip('/')}/invoice",
                json={"plan": months_i, "telegram_id": q.from_user.id},
                timeout=10,
            )
            resp.raise_for_status()
            data = resp.json()
            link = data.get("address", "")
            await q.message.reply_text(_t(lang, "payment_link", link=link))
        except Exception as e:  # noqa: BLE001
            logger.exception(f"Invoice request failed: {e}")
            await q.message.reply_text(
                _t(lang, "payment_link", link="https://example.com/pay")
            )


async def intro_start_cb(update: Update, context: ContextTypes.DEFAULT_TYPE):
    # Mark onboarded and show main menu
    try:
        context.user_data["onboarded"] = True
    except Exception:
        pass
    try:
        await start(update, context)
    except Exception:
        pass


async def show_quality(
    update: Update, context: ContextTypes.DEFAULT_TYPE, lang: str
) -> None:
    from datetime import datetime
    from io import BytesIO

    import matplotlib.pyplot as plt
    import pandas as pd

    # Pull recent outcomes and compute rolling sMAPE/DA (7/14d)
    try:
        from ..infra.db import get_conn

        rows: list[tuple[datetime, str, float | None, bool | None]] = []
        with get_conn() as conn:
            with conn.cursor() as cur:
                cur.execute(
                    """
                    SELECT created_at, horizon, error_pct, direction_correct
                    FROM prediction_outcomes
                    WHERE created_at >= now() - interval '60 days'
                    ORDER BY created_at ASC
                    """
                )
                for created_at, hz, err, dc in cur.fetchall() or []:
                    rows.append(
                        (
                            created_at,
                            str(hz),
                            (float(err) if err is not None else None),
                            (bool(dc) if dc is not None else None),
                        )
                    )
        if not rows:
            raise RuntimeError("no outcomes")
        df = (
            pd.DataFrame(rows, columns=["ts", "hz", "err", "dc"])
            .dropna(subset=["ts", "hz"])
            .copy()
        )

        # daily aggregation per horizon
        def _agg(dfh: pd.DataFrame) -> pd.DataFrame:
            d = (
                dfh.set_index("ts")
                .resample("1D")
                .agg({"err": "mean", "dc": "mean"})
                .dropna(how="all")
            )
            d["smape7"] = d["err"].rolling(7, min_periods=3).mean()
            d["smape14"] = d["err"].rolling(14, min_periods=5).mean()
            d["da7"] = d["dc"].rolling(7, min_periods=3).mean()
            d["da14"] = d["dc"].rolling(14, min_periods=5).mean()
            return d

        d4 = _agg(df[df["hz"] == "4h"]) if (df["hz"] == "4h").any() else pd.DataFrame()
        d12 = (
            _agg(df[df["hz"] == "12h"]) if (df["hz"] == "12h").any() else pd.DataFrame()
        )
        plt.style.use("seaborn-v0_8")
        fig, axes = plt.subplots(2, 1, figsize=(7.2, 5.2), dpi=200, sharex=True)
        ax1, ax2 = axes
        # sMAPE rolling
        if not d4.empty:
            ax1.plot(d4.index, d4["smape7"], label="4h sMAPE 7d", color="#1f77b4")
            ax1.plot(
                d4.index,
                d4["smape14"],
                label="4h sMAPE 14d",
                color="#1f77b4",
                linestyle="--",
                alpha=0.7,
            )
        if not d12.empty:
            ax1.plot(d12.index, d12["smape7"], label="12h sMAPE 7d", color="#ff7f0e")
            ax1.plot(
                d12.index,
                d12["smape14"],
                label="12h sMAPE 14d",
                color="#ff7f0e",
                linestyle="--",
                alpha=0.7,
            )
        ax1.set_title("Rolling sMAPE (lower is better)")
        ax1.set_ylabel("sMAPE, %")
        ax1.grid(True, alpha=0.3)
        ax1.legend(loc="upper right", fontsize=8)
        # DA rolling
        if not d4.empty:
            ax2.plot(d4.index, d4["da7"], label="4h DA 7d", color="#2ca02c")
            ax2.plot(
                d4.index,
                d4["da14"],
                label="4h DA 14d",
                color="#2ca02c",
                linestyle="--",
                alpha=0.7,
            )
        if not d12.empty:
            ax2.plot(d12.index, d12["da7"], label="12h DA 7d", color="#9467bd")
            ax2.plot(
                d12.index,
                d12["da14"],
                label="12h DA 14d",
                color="#9467bd",
                linestyle="--",
                alpha=0.7,
            )
        ax2.set_title("Directional Accuracy (share correct; higher is better)")
        ax2.set_ylim(0.0, 1.0)
        ax2.grid(True, alpha=0.3)
        ax2.legend(loc="upper right", fontsize=8)
        fig.tight_layout()
        buf = BytesIO()
        fig.savefig(buf, format="png")
        import matplotlib.pyplot as _plt

        _plt.close(fig)
        buf.seek(0)
        photo = buf.getvalue()
        q = update.callback_query
        caption = _t(lang, "quality") + (
            "\n* sMAPE — симметричная ошибка в %, ниже лучше; DA — доля верных направлений."
            if lang == "ru"
            else "\n* sMAPE = symmetric error %, lower is better; DA = directional accuracy."
        )
        try:
            await context.bot.send_photo(
                chat_id=(q.message.chat.id if q else update.effective_chat.id),
                photo=photo,
                caption=caption,
            )
        except Exception:
            if q:
                await q.message.reply_text(caption)
            else:
                await update.message.reply_text(caption)
    except Exception:
        # Fallback to text only
        text = _t(lang, "quality")
        try:
            if update.callback_query:
                await update.callback_query.message.reply_text(text)
            else:
                await update.message.reply_text(text)
        except Exception:
            pass


async def show_bonuses(
    update: Update, context: ContextTypes.DEFAULT_TYPE, lang: str
) -> None:
    rows = list_content_items("bonus", 10)
    texts = [r[0] for r in rows] if rows else []
    if EXTERNAL_AFF_LINK_URL:
        texts.insert(0, f"{_t(lang, 'external_aff_link')}: {EXTERNAL_AFF_LINK_URL}")
    if not texts:
        texts = [_t(lang, "bonuses_empty")]
    # Send as separate messages for CTR
    try:
        chat_id = (
            update.callback_query.message.chat.id
            if update.callback_query
            else update.effective_chat.id
        )
        await context.bot.send_message(chat_id=chat_id, text=_t(lang, "bonuses_title"))
        for t in texts[:5]:
            await context.bot.send_message(
                chat_id=chat_id, text=t, disable_web_page_preview=False
            )
        # Admin edit shortcut
        try:
            uid = (
                update.callback_query.from_user.id
                if update.callback_query
                else update.effective_user.id
            )
            if _is_admin(uid):
                await context.bot.send_message(
                    chat_id=chat_id,
                    text=_t(lang, "admin_hint_bonus"),
                    reply_markup=InlineKeyboardMarkup(
                        [
                            [
                                InlineKeyboardButton(
                                    _t(lang, "admin_edit_bonuses"),
                                    callback_data="admin:bonuses",
                                )
                            ]
                        ]
                    ),
                )
        except Exception:
            pass
    except Exception:
        pass


async def show_news(
    update: Update, context: ContextTypes.DEFAULT_TYPE, lang: str
) -> None:
    rows = list_news_items(5)
    chat_id = (
        update.callback_query.message.chat.id
        if update.callback_query
        else update.effective_chat.id
    )
    if not rows:
        try:
            await context.bot.send_message(chat_id=chat_id, text=_t(lang, "news_empty"))
        except Exception:
            pass
    else:
        try:
            await context.bot.send_message(chat_id=chat_id, text=_t(lang, "news_title"))
        except Exception:
            pass
        for content, created in rows:
            try:
                if isinstance(content, str) and (
                    content.startswith("DOC:") or content.startswith("PHOTO:")
                ):
                    # Format: KIND:s3_uri|caption
                    try:
                        kind, rest = content.split(":", 1)
                        s3uri, cap = (rest.split("|", 1) + [""])[:2]
                    except Exception:
                        kind, s3uri, cap = "DOC", content[4:], ""
                    from ..infra.s3 import download_bytes as _dl

                    blob = _dl(s3uri)
                    if kind.startswith("PHOTO"):
                        await context.bot.send_photo(
                            chat_id=chat_id, photo=blob, caption=cap
                        )
                    else:
                        await context.bot.send_document(
                            chat_id=chat_id, document=blob, caption=cap
                        )
                else:
                    txt = f"[{created}]:\n{content}" if created else content
                    await context.bot.send_message(chat_id=chat_id, text=txt)
            except Exception:
                continue
    # Admin quick action
    try:
        uid = (
            update.callback_query.from_user.id
            if update.callback_query
            else update.effective_user.id
        )
        if _is_admin(uid):
            kb = [
                [
                    InlineKeyboardButton(
                        _t(lang, "admin_add_news"), callback_data="admin:news"
                    )
                ]
            ]
            await context.bot.send_message(
                chat_id=chat_id,
                text=_t(lang, "admin_hint_news"),
                reply_markup=InlineKeyboardMarkup(kb),
            )
    except Exception:
        pass


async def show_how(
    update: Update, context: ContextTypes.DEFAULT_TYPE, lang: str
) -> None:
    """Send 'How it works' card with optional day/night banner."""
    text = _t(lang, "how")
    _banner = _pick_banner(HOW_BANNER_S3_DAY, HOW_BANNER_S3_NIGHT, HOW_BANNER_S3)
    try:
        if _banner:
            from ..infra.s3 import download_bytes as _dl

            content = _dl(_banner)
            if update.callback_query:
                await context.bot.send_photo(
                    chat_id=update.callback_query.message.chat.id,
                    photo=content,
                    caption=text,
                )
            else:
                await context.bot.send_photo(
                    chat_id=update.effective_chat.id, photo=content, caption=text
                )
        else:
            if update.callback_query:
                await update.callback_query.message.reply_text(text)
            else:
                await update.message.reply_text(text)
    except Exception:
        try:
            if update.callback_query:
                await update.callback_query.message.reply_text(text)
            else:
                await update.message.reply_text(text)
        except Exception:
            pass


async def show_promo(
    update: Update, context: ContextTypes.DEFAULT_TYPE, lang: str
) -> None:
    """Send Promo instructions with optional banner."""
    text = _t(lang, "promo")
    _banner = _pick_banner(PROMO_BANNER_S3_DAY, PROMO_BANNER_S3_NIGHT, PROMO_BANNER_S3)
    try:
        if _banner:
            from ..infra.s3 import download_bytes as _dl

            content = _dl(_banner)
            if update.callback_query:
                await context.bot.send_photo(
                    chat_id=update.callback_query.message.chat.id,
                    photo=content,
                    caption=text,
                )
            else:
                await context.bot.send_photo(
                    chat_id=update.effective_chat.id, photo=content, caption=text
                )
        else:
            if update.callback_query:
                await update.callback_query.message.reply_text(text)
            else:
                await update.message.reply_text(text)
    except Exception:
        try:
            if update.callback_query:
                await update.callback_query.message.reply_text(text)
            else:
                await update.message.reply_text(text)
        except Exception:
            pass


async def precheckout(update: Update, context: ContextTypes.DEFAULT_TYPE):
    query = update.pre_checkout_query
    await query.answer(ok=True)


async def successful_payment(update: Update, context: ContextTypes.DEFAULT_TYPE):
    user = update.message.from_user
    sp = update.message.successful_payment
    charge_id = sp.telegram_payment_charge_id
    if payment_exists(charge_id):
        logger.info(f"Duplicate payment {charge_id} from user {user.id}")
        return
    logger.info(f"Payment successful from user {user.id}")
    lang = _user_lang(update, context)
    await update.message.reply_text(_t(lang, "payment_ok"))

    # Invite to private channel if configured and bot is admin
    if PRIVATE_CHANNEL_ID:
        try:
            link = await context.bot.create_chat_invite_link(
                chat_id=PRIVATE_CHANNEL_ID, name=f"sub-{user.id}"
            )
            await update.message.reply_text(f"Вступайте: {link.invite_link}")
        except Exception as e:  # noqa: BLE001
            logger.exception(f"Failed to create invite link: {e}")
            await update.message.reply_text(_t(lang, "invite_fail"))

    # Save subscription in DB and log payment
    try:
        months = 12 if sp.invoice_payload.endswith("12m") else 1
        payload = update.message.to_dict() if update and update.message else {}
        add_subscription(
            user.id, provider="telegram_stars", months=months, payload=payload
        )
        insert_payment(charge_id, user.id, sp.total_amount)
        apply_affiliate_commission_for_first_purchase(
            user.id, charge_id, sp.total_amount
        )
        # consume discount if set
        try:
            pop_user_discount(user.id)
        except Exception:
            pass
    except Exception as e:  # noqa: BLE001
        logger.exception(f"Failed to add subscription: {e}")
    # Push metrics
    try:
        # generic payment events
        push_values(
            job="affiliate",
            values={
                "aff_payment_event": 1.0,
                "aff_payment_amount": float(sp.total_amount),
            },
            labels={"partner": "none"},
        )
        # referred payment + commission if first
        ref_code, partner_user_id, percent, _pname = get_user_referrer_info(user.id)
        if partner_user_id and percent is not None:
            push_values(
                job="affiliate",
                values={
                    "aff_payment_event": 1.0,
                    "aff_payment_amount": float(sp.total_amount),
                },
                labels={"partner": str(partner_user_id)},
            )
            # first purchase?
            from ..infra.db import get_user_payments_count

            if get_user_payments_count(user.id) == 1:
                commission = int(round(sp.total_amount * percent / 100.0))
                push_values(
                    job="affiliate",
                    values={
                        "aff_first_purchase_event": 1.0,
                        "aff_commission_amount": float(commission),
                    },
                    labels={"partner": str(partner_user_id)},
                )
            # Optional USD approximation
            usd_rate = float(os.getenv("AFF_UNIT_TO_USD", "0"))
            if usd_rate > 0:
                push_values(
                    job="affiliate",
                    values={
                        "aff_payment_amount_usd": float(sp.total_amount) * usd_rate,
                    },
                    labels={"partner": str(partner_user_id)},
                )
                if percent is not None and get_user_payments_count(user.id) == 1:
                    push_values(
                        job="affiliate",
                        values={
                            "aff_commission_amount_usd": float(sp.total_amount)
                            * usd_rate
                            * (percent / 100.0),
                        },
                        labels={"partner": str(partner_user_id)},
                    )
    except Exception:
        pass


async def status(update: Update, context: ContextTypes.DEFAULT_TYPE):
    try:
        user = update.message.from_user
        st, ends_at = get_subscription_status(user.id)
        lang = _user_lang(update, context)
        if st == "active":
            await update.message.reply_text(_t(lang, "status_active", ends=ends_at))
        elif st == "expired":
            await update.message.reply_text(_t(lang, "status_expired", ends=ends_at))
        else:
            await update.message.reply_text(_t(lang, "status_none"))
    except Exception as e:  # noqa: BLE001
        logger.exception(f"status error: {e}")
        await update.message.reply_text(
            "Error. Try later."
            if _user_lang(update, context) == "en"
            else "Ошибка проверки статуса. Попробуйте позже."
        )


async def link(update: Update, context: ContextTypes.DEFAULT_TYPE):
    st, _ = get_subscription_status(update.message.from_user.id)
    lang = _user_lang(update, context)
    if st != "active":
        await update.message.reply_text(_t(lang, "no_active"))
        return
    if PRIVATE_CHANNEL_ID:
        try:
            link = await context.bot.create_chat_invite_link(
                chat_id=PRIVATE_CHANNEL_ID, name=f"sub-{update.message.from_user.id}"
            )
            await update.message.reply_text(f"Вступайте: {link.invite_link}")
        except Exception as e:  # noqa: BLE001
            logger.exception(f"Failed to create invite link: {e}")
            await update.message.reply_text(_t(lang, "invite_fail"))


async def link_inline(update: Update, context: ContextTypes.DEFAULT_TYPE):
    """Create and show channel invite via callback if available."""
    q = update.callback_query
    if not q:
        return
    try:
        await q.answer()
    except Exception:
        pass
    lang = _user_lang(update, context)
    try:
        if PRIVATE_CHANNEL_ID:
            link = await context.bot.create_chat_invite_link(
                chat_id=PRIVATE_CHANNEL_ID, name=f"sub-{q.from_user.id}"
            )
            await q.edit_message_text(f"Вступайте: {link.invite_link}")
        elif PUBLIC_CHANNEL_URL:
            await q.edit_message_text(PUBLIC_CHANNEL_URL)
        else:
            await q.edit_message_text(_t(lang, "invite_fail"))
    except Exception:
        await q.edit_message_text(_t(lang, "invite_fail"))


async def renew(update: Update, context: ContextTypes.DEFAULT_TYPE):
    await buy(update, context)


async def redeem(update: Update, context: ContextTypes.DEFAULT_TYPE):
    lang = _user_lang(update, context)
    if not context.args:
        await update.message.reply_text(_t(lang, "redeem_usage"))
        return
    code = context.args[0]
    try:
        # Discount code?
        m, d, used = fetch_redeem_code(code)
        if used:
            await update.message.reply_text(_t(lang, "redeem_fail"))
            return
        if d and d > 0:
            set_user_discount(update.message.from_user.id, int(d))
            mark_redeem_code_used(code)
            await update.message.reply_text(
                (
                    "Скидка {}% будет применена при следующей оплате"
                    if lang == "ru"
                    else "Discount {}% will be applied on next purchase"
                ).format(int(d))
            )
            return
        # Months code
        months = redeem_code_and_activate(code, update.message.from_user.id)
        if months:
            await update.message.reply_text(_t(lang, "redeem_ok"))
        else:
            await update.message.reply_text(_t(lang, "redeem_fail"))
    except Exception as e:
        logger.exception(f"redeem error: {e}")
        await update.message.reply_text("Error")


async def refund(update: Update, context: ContextTypes.DEFAULT_TYPE):
    owner = os.getenv("TELEGRAM_OWNER_ID")
    lang = _user_lang(update, context)
    if not owner or str(update.message.from_user.id) != owner:
        await update.message.reply_text(_t(lang, "not_enough_rights"))
        return
    if not context.args:
        await update.message.reply_text("Usage: /refund <charge_id>")
        return
    charge_id = context.args[0]
    try:
        user_id = mark_payment_refunded(charge_id)
    except Exception as e:  # noqa: BLE001
        logger.exception(f"refund db error: {e}")
        await update.message.reply_text("DB error")
        return
    if not user_id:
        await update.message.reply_text(f"Payment not found: {charge_id}")
        return
    try:
        await context.bot.refund_star_payment(
            user_id=user_id, telegram_payment_charge_id=charge_id
        )
        mark_subscription_refunded(user_id)
        logger.info(f"Refunded charge {charge_id} for user {user_id}")
        await update.message.reply_text("Refunded")
    except Exception as e:  # noqa: BLE001
        logger.exception(f"refund api error: {e}")
        await update.message.reply_text("Refund failed")


async def admin_sweep(update: Update, context: ContextTypes.DEFAULT_TYPE):
    lang = _user_lang(update, context)
    if not _is_admin(update.message.from_user.id):
        await update.message.reply_text(_t(lang, "not_enough_rights"))
        return
    count = sweep_and_revoke_channel_access()
    await update.message.reply_text(_t(lang, "sweep_done", count=count))


async def about(update: Update, context: ContextTypes.DEFAULT_TYPE):
    lang = _user_lang(update, context)
    text = _t(lang, "about")
    q = getattr(update, "callback_query", None)
    if q:
        try:
            await q.edit_message_text(text)
            return
        except Exception:
            try:
                await q.message.reply_text(text)
                return
            except Exception:
                pass
    # fallback to message
    try:
        await update.message.reply_text(text)
    except Exception:
        pass


async def lang_cmd(update: Update, context: ContextTypes.DEFAULT_TYPE):
    lang = _user_lang(update, context)
    kb = [
        [
            InlineKeyboardButton(_t(lang, "lang_ru"), callback_data="lang:ru"),
            InlineKeyboardButton(_t(lang, "lang_en"), callback_data="lang:en"),
        ]
    ]
    q = getattr(update, "callback_query", None)
    if q:
        try:
            await q.edit_message_text(
                _t(lang, "lang_choose"), reply_markup=InlineKeyboardMarkup(kb)
            )
            return
        except Exception:
            try:
                await q.message.reply_text(
                    _t(lang, "lang_choose"), reply_markup=InlineKeyboardMarkup(kb)
                )
                return
            except Exception:
                pass
    try:
        await update.message.reply_text(
            _t(lang, "lang_choose"), reply_markup=InlineKeyboardMarkup(kb)
        )
    except Exception:
        pass


async def lang_cb(update: Update, context: ContextTypes.DEFAULT_TYPE):
    q = update.callback_query
    if not q or not q.data:
        return
    await q.answer()
    _, new_lang = q.data.split(":", 1)
    _set_user_lang(update, context, new_lang)
    text = _t(new_lang, "lang_set", lang=("Русский" if new_lang == "ru" else "English"))
    try:
        await q.edit_message_text(text)
    except Exception:
        await q.message.reply_text(text)


async def help_cmd(update: Update, context: ContextTypes.DEFAULT_TYPE):
    lang = _user_lang(update, context)
    await update.message.reply_text(_t(lang, "help"))


async def ping_cmd(update: Update, context: ContextTypes.DEFAULT_TYPE):
    lang = _user_lang(update, context)
    await update.message.reply_text(_t(lang, "pong"))


async def id_cmd(update: Update, context: ContextTypes.DEFAULT_TYPE):
    lang = _user_lang(update, context)
    uid = update.message.from_user.id if update and update.message else 0
    await update.message.reply_text(_t(lang, "your_id", uid=uid))


async def unknown_cmd(update: Update, context: ContextTypes.DEFAULT_TYPE):
    # Fallback for unknown commands — show help
    lang = _user_lang(update, context)
    try:
        await update.message.reply_text(_t(lang, "help"))
    except Exception:
        pass


async def error_handler(update: object, context: ContextTypes.DEFAULT_TYPE) -> None:  # type: ignore[override]
    try:
        logger.exception("Bot error", exc_info=context.error)
    except Exception:
        pass


async def aff_set(update: Update, context: ContextTypes.DEFAULT_TYPE):
    lang = _user_lang(update, context)
    if not _is_admin(update.message.from_user.id):
        await update.message.reply_text(_t(lang, "not_enough_rights"))
        return
    if len(context.args) != 2:
        await update.message.reply_text("Usage: /affset <partner_user_id> <percent>")
        return
    try:
        pid = int(context.args[0])
        pct = int(context.args[1])
        set_affiliate_percent(pid, pct)
        await update.message.reply_text(f"Set partner {pid} percent to {pct}%")
    except Exception as e:
        logger.exception(f"affset error: {e}")
        await update.message.reply_text("Error")


async def aff_stats(update: Update, context: ContextTypes.DEFAULT_TYPE):
    lang = _user_lang(update, context)
    try:
        if _is_admin(update.message.from_user.id) and context.args:
            pid = int(context.args[0])
        else:
            pid = update.message.from_user.id
        count, amount = get_affiliate_stats(pid)
        await update.message.reply_text(
            _t(lang, "affiliate_stats_text", count=count, amount=amount)
        )
    except Exception as e:
        logger.exception(f"affstats error: {e}")
        await update.message.reply_text("Error")


async def aff_approve(update: Update, context: ContextTypes.DEFAULT_TYPE):
    lang = _user_lang(update, context)
    if not _is_admin(update.message.from_user.id):
        await update.message.reply_text(_t(lang, "not_enough_rights"))
        return
    if not context.args:
        await update.message.reply_text(
            "Usage: /affapprove <partner_user_id> [percent] [request_id]"
        )
        return
    try:
        pid = int(context.args[0])
        pct = int(context.args[1]) if len(context.args) > 1 else 50
        code, percent = get_or_create_affiliate(pid, None, pct)
        if len(context.args) > 2:
            try:
                mark_affiliate_request(context.args[2], "approved")
            except Exception:
                pass
        await update.message.reply_text(
            f"Approved partner {pid}: code={code}, percent={percent}%"
        )
    except Exception as e:
        logger.exception(f"affapprove error: {e}")
        await update.message.reply_text("Error")


async def aff_list(update: Update, context: ContextTypes.DEFAULT_TYPE):
    lang = _user_lang(update, context)
    try:
        pid = update.message.from_user.id
        if _is_admin(pid) and context.args:
            pid = int(context.args[0])
        rows = list_referrals(pid, 10)
        if not rows:
            await update.message.reply_text(_t(lang, "affiliate_list_empty"))
            return
        lines = [f"• {r[0]} — amt={r[2]} comm={r[3]} at {r[4]}" for r in rows]
        await update.message.reply_text(
            _t(lang, "affiliate_list_title") + "\n" + "\n".join(lines)
        )
    except Exception as e:
        logger.exception(f"afflist error: {e}")
        await update.message.reply_text("Error")


async def menu_cb(update: Update, context: ContextTypes.DEFAULT_TYPE):
    q = update.callback_query
    if not q or not q.data:
        return
    try:
        await q.answer()
    except Exception:
        pass
    action = q.data.split(":", 1)[1]
    if action == "lang":
        await lang_cmd(update, context)
    elif action == "pay":
        await buy(update, context)
    elif action == "about":
        await about(update, context)
    elif action == "affiliate":
        await affiliate_menu(update, context)
    elif action == "insight":
        # Only prompt; next text message will be captured
        lang = _user_lang(update, context)
        try:
            context.user_data["awaiting_insight"] = True
        except Exception:
            pass
        q = update.callback_query
        if q:
            try:
                await q.edit_message_text(_t(lang, "insight_prompt"))
            except Exception:
                await q.message.reply_text(_t(lang, "insight_prompt"))
    elif action == "how":
        # How it works screen (optionally with banner)
        lang = _user_lang(update, context)
        await show_how(update, context, lang)
    elif action == "quality":
        lang = _user_lang(update, context)
        # Optional banner first
        _banner = _pick_banner(
            QUALITY_BANNER_S3_DAY, QUALITY_BANNER_S3_NIGHT, QUALITY_BANNER_S3
        )
        if _banner:
            try:
                from ..infra.s3 import download_bytes as _dl

                content = _dl(_banner)
                await context.bot.send_photo(chat_id=q.message.chat.id, photo=content)
            except Exception:
                pass
        await show_quality(update, context, lang)
    elif action == "link":
        await link_inline(update, context)
    elif action == "promo":
        lang = _user_lang(update, context)
        await show_promo(update, context, lang)
    elif action == "main":
        try:
            context.user_data["onboarded"] = True
        except Exception:
            pass
        try:
            await start(update, context)
        except Exception:
            pass


async def affiliate_menu(update: Update, context: ContextTypes.DEFAULT_TYPE):
    q = update.callback_query
    lang = _user_lang(update, context)
    # Compose status line
    uid = q.from_user.id if q else update.effective_user.id
    status_line = None
    try:
        code, pct = get_affiliate_for_user(uid)
        if code:
            status_line = (
                f"Вы — партнёр. Код: {code}, {pct}%"
                if lang == "ru"
                else f"You are affiliate. Code: {code}, {pct}%"
            )
        elif has_pending_affiliate_request(uid):
            status_line = (
                "Заявка на рассмотрении" if lang == "ru" else "Request pending"
            )
        else:
            status_line = (
                "Не являетесь партнёром" if lang == "ru" else "Not an affiliate"
            )
    except Exception:
        pass
    kb = [
        [
            InlineKeyboardButton(
                _t(lang, "affiliate_become"), callback_data="aff:become"
            )
        ],
        [
            InlineKeyboardButton(
                _t(lang, "affiliate_dash_btn"), callback_data="aff:dash"
            )
        ],
        [InlineKeyboardButton(_t(lang, "affiliate_stats"), callback_data="aff:stats")],
        [InlineKeyboardButton(_t(lang, "affiliate_list"), callback_data="aff:list")],
        [
            InlineKeyboardButton(
                _t(lang, "affiliate_payout_btn"), callback_data="aff:payout"
            )
        ],
        [
            InlineKeyboardButton(
                _t(lang, "affiliate_request"), callback_data="aff:request"
            )
        ],
    ]
    if EXTERNAL_AFF_LINK_URL:
        kb.append(
            [
                InlineKeyboardButton(
                    _t(lang, "external_aff_link"), url=EXTERNAL_AFF_LINK_URL
                )
            ]
        )
    # Admin panel entry
    if _is_admin(uid):
        kb.append([InlineKeyboardButton("🛠️ Admin", callback_data="aff:admin")])
    if q:
        try:
            await q.edit_message_text(
                (status_line + "\n\n" if status_line else "")
                + _t(lang, "affiliate_menu"),
                reply_markup=InlineKeyboardMarkup(kb),
            )
        except Exception:
            await q.message.reply_text(
                (status_line + "\n\n" if status_line else "")
                + _t(lang, "affiliate_menu"),
                reply_markup=InlineKeyboardMarkup(kb),
            )
    else:
        await update.message.reply_text(
            (status_line + "\n\n" if status_line else "") + _t(lang, "affiliate_menu"),
            reply_markup=InlineKeyboardMarkup(kb),
        )


async def affiliate_cb(update: Update, context: ContextTypes.DEFAULT_TYPE):
    q = update.callback_query
    if not q or not q.data:
        return
    await q.answer()
    lang = _user_lang(update, context)
    action = q.data.split(":", 1)[1]
    if action == "become":
        me = await context.bot.get_me()
        code, percent = get_or_create_affiliate(
            q.from_user.id, q.from_user.username or q.from_user.full_name
        )
        text = _t(lang, "affiliate_code", code=code, bot=me.username, percent=percent)
        try:
            deeplink = f"https://t.me/{me.username}?start=ref_{code}"
            share = f"https://t.me/share/url?url={deeplink}"
            text += (
                f"\n\nShare: {share}" if lang == "en" else f"\n\nПоделиться: {share}"
            )
        except Exception:
            pass
        try:
            await q.edit_message_text(text)
        except Exception:
            await q.message.reply_text(text)
    elif action == "dash":
        # Render 30d dashboard for referrals/commissions
        from io import BytesIO

        import matplotlib.pyplot as plt
        import pandas as pd

        from ..infra.db import get_conn

        try:
            with get_conn() as conn:
                with conn.cursor() as cur:
                    cur.execute(
                        """
                        SELECT date_trunc('day', created_at)::date AS day,
                               COUNT(1) AS referrals,
                               COALESCE(SUM(commission),0) AS commission
                        FROM referrals
                        WHERE partner_user_id=%s AND created_at >= now() - interval '30 days'
                        GROUP BY 1
                        ORDER BY 1
                        """,
                        (q.from_user.id,),
                    )
                    rows = cur.fetchall() or []
            if not rows:
                try:
                    await q.edit_message_text(
                        _t(lang, "affiliate_dash") + "\n(нет данных)"
                    )
                except Exception:
                    await q.message.reply_text(
                        _t(lang, "affiliate_dash") + "\n(нет данных)"
                    )
                return
            df = pd.DataFrame(
                rows, columns=["day", "referrals", "commission"]
            ).set_index("day")
            plt.style.use("seaborn-v0_8")
            fig, ax1 = plt.subplots(figsize=(7.2, 3.6), dpi=200)
            ax2 = ax1.twinx()
            ax1.bar(
                df.index,
                df["referrals"],
                color="#1f77b4",
                alpha=0.6,
                label=("Заявки" if lang == "ru" else "Referrals"),
            )
            ax2.plot(
                df.index,
                df["commission"],
                color="#ff7f0e",
                linewidth=2.0,
                label=("Начисления" if lang == "ru" else "Accruals"),
            )
            ax1.set_ylabel("#" if lang == "en" else "# заявок")
            ax2.set_ylabel("commission")
            ax1.grid(True, alpha=0.3)
            fig.tight_layout()
            buf = BytesIO()
            fig.savefig(buf, format="png")
            plt.close(fig)
            buf.seek(0)
            await context.bot.send_photo(
                chat_id=q.message.chat.id,
                photo=buf.getvalue(),
                caption=_t(lang, "affiliate_dash"),
            )
        except Exception as e:
            logger.exception(f"aff dash error: {e}")
            try:
                await q.edit_message_text(_t(lang, "affiliate_dash"))
            except Exception:
                await q.message.reply_text(_t(lang, "affiliate_dash"))
    elif action == "stats":
        count, amount = get_affiliate_stats(q.from_user.id)
        text = _t(lang, "affiliate_stats_text", count=count, amount=amount)
        try:
            await q.edit_message_text(text)
        except Exception:
            await q.message.reply_text(text)
    elif action == "list":
        rows = list_referrals(q.from_user.id, 10)
        if not rows:
            text = _t(lang, "affiliate_list_empty")
        else:
            lines = [f"• {r[0]} — amt={r[2]} comm={r[3]} at {r[4]}" for r in rows]
            text = _t(lang, "affiliate_list_title") + "\n" + "\n".join(lines)
        try:
            await q.edit_message_text(text)
        except Exception:
            await q.message.reply_text(text)
    elif action == "request":
        owner = os.getenv("TELEGRAM_OWNER_ID")
        admin_chat = os.getenv("TELEGRAM_ADMIN_CHAT_ID")
        admin_ids = [
            x.strip()
            for x in os.getenv("TELEGRAM_ADMIN_IDS", "").split(",")
            if x.strip()
        ]
        ack = _t(lang, "affiliate_request_ack")
        try:
            req_id = insert_affiliate_request(
                q.from_user.id, q.from_user.username, None
            )
            notif_text = (
                f"Affiliate request id={req_id} from @{q.from_user.username or q.from_user.id} "
                f"(id={q.from_user.id}). Approve: /affapprove {q.from_user.id} 50 {req_id} — or mark: /affmark {req_id} approved|rejected"
            )
            if owner:
                await context.bot.send_message(chat_id=owner, text=notif_text)
            if admin_chat:
                await context.bot.send_message(chat_id=admin_chat, text=notif_text)
            for aid in admin_ids:
                try:
                    await context.bot.send_message(chat_id=aid, text=notif_text)
                except Exception:
                    continue
        except Exception:
            pass
        try:
            await q.edit_message_text(ack)
        except Exception:
            await q.message.reply_text(ack)
    elif action == "payout":
        # Create payout request via affiliate_requests and notify owner
        owner = os.getenv("TELEGRAM_OWNER_ID")
        ack = _t(lang, "affiliate_payout_ack")
        try:
            from ..infra.db import get_conn, insert_affiliate_request

            rid = insert_affiliate_request(
                q.from_user.id, q.from_user.username, note="payout"
            )
            # load balance
            bal = 0
            with get_conn() as conn:
                with conn.cursor() as cur:
                    cur.execute(
                        "SELECT balance FROM affiliates WHERE partner_user_id=%s",
                        (q.from_user.id,),
                    )
                    row = cur.fetchone()
                    bal = int(row[0] or 0) if row else 0
            if owner:
                await context.bot.send_message(
                    chat_id=owner,
                    text=(
                        f"Payout request id={rid} from @{q.from_user.username or q.from_user.id} "
                        f"(id={q.from_user.id}). Current balance={bal}. Mark: /affmark {rid} approved|rejected"
                    ),
                )
        except Exception:
            pass
        try:
            await q.edit_message_text(ack)
        except Exception:
            await q.message.reply_text(ack)
    elif action == "admin":
        lang = _user_lang(update, context)
        if not _is_admin(q.from_user.id):
            return await q.answer(_t(lang, "not_enough_rights"), show_alert=True)
        kb = [
            [
                InlineKeyboardButton(
                    _t(lang, "admin_promo"), callback_data="admin:promo"
                )
            ],
            [
                InlineKeyboardButton(
                    _t(lang, "admin_edit_bonuses"), callback_data="admin:bonuses"
                ),
                InlineKeyboardButton("📜 Список", callback_data="admin:bonuses_list"),
            ],
            [
                InlineKeyboardButton(
                    _t(lang, "admin_add_news"), callback_data="admin:news"
                ),
                InlineKeyboardButton("📜 Список", callback_data="admin:news_list"),
            ],
            [
                InlineKeyboardButton(
                    _t(lang, "admin_edit_hero_a"), callback_data="admin:hero:a"
                ),
                InlineKeyboardButton(
                    _t(lang, "admin_edit_hero_b"), callback_data="admin:hero:b"
                ),
            ],
            [InlineKeyboardButton("👥 Affiliates", callback_data="admin:aff")],
        ]
        try:
            await q.edit_message_text(
                _t(lang, "admin_menu"), reply_markup=InlineKeyboardMarkup(kb)
            )
        except Exception:
            await q.message.reply_text(
                _t(lang, "admin_menu"), reply_markup=InlineKeyboardMarkup(kb)
            )


async def post_init(app: Application) -> None:
    commands_en = [
        ("start", "start menu"),
        ("buy", "buy subscription"),
        ("status", "subscription status"),
        ("renew", "renew subscription"),
        ("redeem", "redeem code"),
        ("help", "show help"),
        ("ping", "health check"),
        ("id", "show your id"),
    ]
    commands_ru = [
        ("start", "стартовое меню"),
        ("buy", "оплата подписки"),
        ("status", "статус подписки"),
        ("renew", "продление"),
        ("redeem", "активация кода"),
        ("help", "подсказка"),
        ("ping", "проверка связи"),
        ("id", "ваш ID"),
    ]
    await app.bot.set_my_commands(commands_en, language_code="en")
    await app.bot.set_my_commands(commands_ru, language_code="ru")


async def settings_cmd(update: Update, context: ContextTypes.DEFAULT_TYPE):
    lang = _user_lang(update, context)
    kb = [
        [InlineKeyboardButton(_t(lang, "lang_choose"), callback_data="settings:lang")]
    ]
    try:
        uid = update.effective_user.id
        if _is_admin(uid):
            kb.append([InlineKeyboardButton("🛠 Admin", callback_data="settings:admin")])
    except Exception:
        pass
    await update.message.reply_text("Settings:", reply_markup=InlineKeyboardMarkup(kb))


async def settings_cb(update: Update, context: ContextTypes.DEFAULT_TYPE):
    q = update.callback_query
    if not q or not q.data:
        return
    await q.answer()
    _, action = q.data.split(":", 1)
    if action == "lang":
        return await lang_cmd(update, context)
    if action == "admin":
        # open admin menu
        if not _is_admin(q.from_user.id):
            return await q.answer(
                _t(_user_lang(update, context), "not_enough_rights"), show_alert=True
            )
        # reuse admin menu rendering
        try:
            await admin_cb(update, context)  # admin_cb will look at q.data; ensure menu
        except Exception:
            # fallback explicit
            kb = [
                [
                    InlineKeyboardButton(
                        _t(_user_lang(update, context), "admin_promo"),
                        callback_data="admin:promo",
                    )
                ],
                [
                    InlineKeyboardButton(
                        _t(_user_lang(update, context), "admin_edit_bonuses"),
                        callback_data="admin:bonuses",
                    ),
                    InlineKeyboardButton(
                        "📜 Список", callback_data="admin:bonuses_list"
                    ),
                ],
                [
                    InlineKeyboardButton(
                        _t(_user_lang(update, context), "admin_add_news"),
                        callback_data="admin:news",
                    ),
                    InlineKeyboardButton("📜 Список", callback_data="admin:news_list"),
                ],
            ]
            await q.edit_message_text(
                _t(_user_lang(update, context), "admin_menu"),
                reply_markup=InlineKeyboardMarkup(kb),
            )


=======

>>>>>>> 9ee2bcff
def main():
    if not BOT_TOKEN:
        raise SystemExit("TELEGRAM_BOT_TOKEN is not set")
    try:
<<<<<<< HEAD
        from ..infra.db import ensure_payments_table, ensure_subscriptions_tables

=======
>>>>>>> 9ee2bcff
        ensure_subscriptions_tables()
        ensure_payments_table()
    except Exception as e:
        logger.warning(f"DB ensure tables skipped: {e}")
    try:
        start_health_server()
    except Exception as e:
        logger.warning(f"Health server start failed: {e}")
    app = ApplicationBuilder().token(BOT_TOKEN).post_init(post_init).build()
    app.add_handler(CommandHandler("start", start))
    app.add_handler(CommandHandler("buy", buy))
    app.add_handler(CommandHandler("profile", profile))
    app.add_handler(PreCheckoutQueryHandler(precheckout))
    app.add_handler(CommandHandler("status", status))
    app.add_handler(CommandHandler("link", link))
    app.add_handler(CommandHandler("renew", renew))
    app.add_handler(CommandHandler("redeem", redeem))
    app.add_handler(CommandHandler("help", help_cmd))
    app.add_handler(CommandHandler("affset", aff_set))
    app.add_handler(CommandHandler("affstats", aff_stats))
    app.add_handler(CommandHandler("affapprove", aff_approve))
    app.add_handler(CommandHandler("afflist", aff_list))
<<<<<<< HEAD

    async def genpromo(update: Update, context: ContextTypes.DEFAULT_TYPE):
        lang = _user_lang(update, context)
        if not _is_admin(update.message.from_user.id):
            await update.message.reply_text(_t(lang, "not_enough_rights"))
            return
        try:
            months = int(context.args[0]) if context.args else 1
            count = int(context.args[1]) if len(context.args) > 1 else 1
            from ..infra.db import create_redeem_code

            codes: list[str] = []
            for _ in range(max(1, min(count, 50))):
                codes.append(
                    create_redeem_code(months, f"admin_{update.message.from_user.id}")
                )
            await update.message.reply_text("\n".join([f"/redeem {c}" for c in codes]))
        except Exception as e:
            logger.exception(f"genpromo error: {e}")
            await update.message.reply_text("Error")

    app.add_handler(CommandHandler("genpromo", genpromo))

    async def affrequests(update: Update, context: ContextTypes.DEFAULT_TYPE):
        lang = _user_lang(update, context)
        if not _is_admin(update.message.from_user.id):
            await update.message.reply_text(_t(lang, "not_enough_rights"))
            return
        status = context.args[0] if context.args else "pending"
        rows = list_affiliate_requests(status=status, limit=20)
        if not rows:
            await update.message.reply_text(f"No {status} requests")
            return
        lines = [
            f"• {r[0]} user={r[1]} @{r[2] or ''} note={r[3] or ''} at {r[4]}"
            for r in rows
        ]
        await update.message.reply_text("Requests:\n" + "\n".join(lines))

    async def affmark(update: Update, context: ContextTypes.DEFAULT_TYPE):
        lang = _user_lang(update, context)
        if not _is_admin(update.message.from_user.id):
            await update.message.reply_text(_t(lang, "not_enough_rights"))
            return
        if len(context.args) != 2:
            await update.message.reply_text(
                "Usage: /affmark <request_id> <approved|rejected>"
            )
            return
        try:
            mark_affiliate_request(context.args[0], context.args[1])
            await update.message.reply_text("OK")
        except Exception as e:
            logger.exception(f"affmark error: {e}")
            await update.message.reply_text("Error")

=======
    app.add_handler(CommandHandler("genpromo", genpromo))
>>>>>>> 9ee2bcff
    app.add_handler(CommandHandler("affrequests", affrequests))
    app.add_handler(CommandHandler("affmark", affmark))
    app.add_handler(CommandHandler("admin_sweep", admin_sweep))
    app.add_handler(CommandHandler("about", about))
    app.add_handler(CommandHandler("lang", lang_cmd))
    app.add_handler(CommandHandler("settings", lang_cmd))
    app.add_handler(CommandHandler("menu", start))
    app.add_handler(CommandHandler("ping", ping_cmd))
    app.add_handler(CommandHandler("id", id_cmd))
    app.add_handler(CallbackQueryHandler(lang_cb, pattern=r"^lang:(ru|en)$"))
    app.add_handler(
        CallbackQueryHandler(menu_cb, pattern=r"^menu:(lang|pay|about|affiliate)$")
    )
    app.add_handler(
        CallbackQueryHandler(menu_cb, pattern=r"^menu:(insight|link|how|quality)$")
    )
    app.add_handler(CallbackQueryHandler(intro_start_cb, pattern=r"^intro:start$"))
    app.add_handler(MessageHandler(filters.TEXT & (~filters.COMMAND), menu_router))
    app.add_handler(CallbackQueryHandler(plan_cb, pattern=r"^plan:(1|12)$"))
    app.add_handler(CallbackQueryHandler(pay_cb, pattern=r"^pay:(1|12):(stars|crypto)$"))
    app.add_handler(CallbackQueryHandler(affiliate_cb, pattern=r"^aff:(become|stats)$"))
    app.add_handler(CallbackQueryHandler(affiliate_cb, pattern=r"^aff:(list|request)$"))
    app.add_handler(CallbackQueryHandler(affiliate_cb, pattern=r"^aff:(dash|payout)$"))
    app.add_handler(CallbackQueryHandler(admin_cb, pattern=r"^admin:.*$"))
    app.add_handler(
        CallbackQueryHandler(settings_cb, pattern=r"^settings:(lang|admin)$")
    )
    app.add_handler(CallbackQueryHandler(affiliate_cb, pattern=r"^aff:admin$"))
<<<<<<< HEAD
    app.add_handler(
        CallbackQueryHandler(admin_cb, pattern=r"^admin:(promo|bonuses|news).*$")
    )
    # successful payment is a Message update
    app.add_handler(MessageHandler(filters.SUCCESSFUL_PAYMENT, successful_payment))

    async def handle_text(update: Update, context: ContextTypes.DEFAULT_TYPE):
        # Capture free-form text if awaiting_insight is set
        lang = _user_lang(update, context)
        user = update.message.from_user
        txt = update.message.text or ""
        # Admin awaiting flows
        try:
            if context.user_data.get("awaiting_bonuses") and _is_admin(user.id):
                context.user_data["awaiting_bonuses"] = False
                set_content_block("bonus", txt, user.id)
                await update.message.reply_text("Добавлено в бонусы.")
                return
            if context.user_data.get("awaiting_news") and _is_admin(user.id):
                context.user_data["awaiting_news"] = False
                add_news_item(txt, user.id)
                await update.message.reply_text("Новость добавлена.")
                return
            if context.user_data.get("awaiting_hero") and _is_admin(user.id):
                which = context.user_data.get("awaiting_hero")
                context.user_data["awaiting_hero"] = None
                set_content_block(f"hero_{which}", txt, user.id)
                await update.message.reply_text(f"Hero {which} обновлён.")
                return
        except Exception:
            pass
        # Insight flow for subscribers
        try:
            if not context.user_data.get("awaiting_insight"):
                return
            context.user_data["awaiting_insight"] = False
        except Exception:
            return
        st, _ = get_subscription_status(user.id)
        if st != "active":
            await update.message.reply_text(_t(lang, "insight_no_active"))
            return
        try:
            res = evaluate_and_store_insight(user.id, txt)
            await update.message.reply_text(
                _t(
                    lang,
                    "insight_ack",
                    verdict=str(res.get("verdict")),
                    truth=float(res.get("score_truth", 0.0)),
                    fresh=float(res.get("score_freshness", 0.0)),
                )
            )
        except Exception as e:
            logger.exception(f"insight handle error: {e}")
            await update.message.reply_text("Error" if lang == "en" else "Ошибка")

    app.add_handler(MessageHandler(filters.TEXT & (~filters.COMMAND), handle_text))

    async def handle_admin_files(update: Update, context: ContextTypes.DEFAULT_TYPE):
        try:
            uid = update.message.from_user.id
            if not _is_admin(uid):
                return
            if not context.user_data.get("awaiting_news"):
                return
            # accept document or photo
            caption = update.message.caption or ""
            content_bytes = None
            kind = None
            if update.message.document:
                file = await update.message.document.get_file()
                content_bytes = await file.download_as_bytearray()
                kind = "DOC"
            elif update.message.photo:
                file = await update.message.photo[-1].get_file()
                content_bytes = await file.download_as_bytearray()
                kind = "PHOTO"
            else:
                return
            from ..infra.s3 import upload_bytes

            key = f"news/{uid}/{int(os.times().elapsed*1000)}"
            s3 = upload_bytes(
                key,
                bytes(content_bytes),
                content_type="application/octet-stream",
            )
            add_news_item(f"{kind}:{s3}|{caption}", uid)
            context.user_data["awaiting_news"] = False
            await update.message.reply_text("Файл добавлен в новости")
        except Exception:
            pass

    app.add_handler(
        MessageHandler(
            (filters.Document.ALL | filters.PHOTO) & (~filters.COMMAND),
            handle_admin_files,
        )
    )
    # Unknown commands fallback
=======
    app.add_handler(CallbackQueryHandler(admin_cb, pattern=r"^admin:(promo|bonuses|news).*$"))
    app.add_handler(MessageHandler(filters.SUCCESSFUL_PAYMENT, successful_payment))
    app.add_handler(MessageHandler(filters.TEXT & (~filters.COMMAND), handle_text))
    app.add_handler(MessageHandler((filters.Document.ALL | filters.PHOTO) & (~filters.COMMAND), handle_admin_files))
>>>>>>> 9ee2bcff
    app.add_handler(MessageHandler(filters.COMMAND, unknown_cmd))
    app.add_error_handler(error_handler)
    logger.info("Payments bot started")
    app.run_polling(allowed_updates=["message", "pre_checkout_query", "callback_query"])


if __name__ == "__main__":
    main()
<|MERGE_RESOLUTION|>--- conflicted
+++ resolved
@@ -2,7 +2,6 @@
 from __future__ import annotations
 
 import os
-<<<<<<< HEAD
 
 import requests  # type: ignore[import-untyped]
 from loguru import logger
@@ -13,9 +12,8 @@
     ReplyKeyboardMarkup,
     Update,
 )
-=======
+
 from loguru import logger
->>>>>>> 9ee2bcff
 from telegram.ext import (
     ApplicationBuilder,
     CallbackQueryHandler,
@@ -25,7 +23,6 @@
     filters,
 )
 
-<<<<<<< HEAD
 from ..community.insights import evaluate_and_store_insight
 from ..infra.db import (
     add_news_item,
@@ -140,7 +137,7 @@
             await start(update, context)
         except Exception:
             pass
-=======
+
 from ..infra.db import ensure_payments_table, ensure_subscriptions_tables
 from ..infra.health import start_background as start_health_server
 from ..community.insights import evaluate_and_store_insight  # required by menus.handle_text
@@ -183,12 +180,10 @@
     affmark,
 )
 from ..telegram_bot.admin import admin_cb, admin_sweep, genpromo, handle_admin_files
->>>>>>> 9ee2bcff
 
 
 BOT_TOKEN = os.getenv("TELEGRAM_BOT_TOKEN")
 
-<<<<<<< HEAD
 PRIVATE_CHANNEL_ID = os.getenv(
     "TELEGRAM_PRIVATE_CHANNEL_ID"
 )  # e.g. -100123456789 or @channel
@@ -2003,18 +1998,15 @@
             )
 
 
-=======
-
->>>>>>> 9ee2bcff
+
+
 def main():
     if not BOT_TOKEN:
         raise SystemExit("TELEGRAM_BOT_TOKEN is not set")
     try:
-<<<<<<< HEAD
         from ..infra.db import ensure_payments_table, ensure_subscriptions_tables
 
-=======
->>>>>>> 9ee2bcff
+
         ensure_subscriptions_tables()
         ensure_payments_table()
     except Exception as e:
@@ -2037,7 +2029,6 @@
     app.add_handler(CommandHandler("affstats", aff_stats))
     app.add_handler(CommandHandler("affapprove", aff_approve))
     app.add_handler(CommandHandler("afflist", aff_list))
-<<<<<<< HEAD
 
     async def genpromo(update: Update, context: ContextTypes.DEFAULT_TYPE):
         lang = _user_lang(update, context)
@@ -2094,9 +2085,8 @@
             logger.exception(f"affmark error: {e}")
             await update.message.reply_text("Error")
 
-=======
+
     app.add_handler(CommandHandler("genpromo", genpromo))
->>>>>>> 9ee2bcff
     app.add_handler(CommandHandler("affrequests", affrequests))
     app.add_handler(CommandHandler("affmark", affmark))
     app.add_handler(CommandHandler("admin_sweep", admin_sweep))
@@ -2125,7 +2115,6 @@
         CallbackQueryHandler(settings_cb, pattern=r"^settings:(lang|admin)$")
     )
     app.add_handler(CallbackQueryHandler(affiliate_cb, pattern=r"^aff:admin$"))
-<<<<<<< HEAD
     app.add_handler(
         CallbackQueryHandler(admin_cb, pattern=r"^admin:(promo|bonuses|news).*$")
     )
@@ -2227,12 +2216,10 @@
         )
     )
     # Unknown commands fallback
-=======
     app.add_handler(CallbackQueryHandler(admin_cb, pattern=r"^admin:(promo|bonuses|news).*$"))
     app.add_handler(MessageHandler(filters.SUCCESSFUL_PAYMENT, successful_payment))
     app.add_handler(MessageHandler(filters.TEXT & (~filters.COMMAND), handle_text))
     app.add_handler(MessageHandler((filters.Document.ALL | filters.PHOTO) & (~filters.COMMAND), handle_admin_files))
->>>>>>> 9ee2bcff
     app.add_handler(MessageHandler(filters.COMMAND, unknown_cmd))
     app.add_error_handler(error_handler)
     logger.info("Payments bot started")
