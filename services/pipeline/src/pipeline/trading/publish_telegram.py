--- conflicted
+++ resolved
@@ -8,10 +8,8 @@
 from ..infra.config import settings
 from ..infra.db import list_active_subscriber_ids
 from ..infra.s3 import download_bytes
-<<<<<<< HEAD
-=======
+
 from ..telegram_bot.messages import get_message
->>>>>>> c83d4fe9
 
 
 def _chunk_text(text: str, limit: int = 4096):
@@ -53,7 +51,6 @@
     return text if footer in text else text + footer
 
 
-<<<<<<< HEAD
 def publish_message(
     text: str,
     lang: str = "en",
@@ -61,10 +58,9 @@
 ) -> None:
     if append_aff:
         text = _append_aff_footer(text, lang)
-=======
+
 def publish_message(text: str, **kwargs) -> None:
     text = get_message(text, **kwargs)
->>>>>>> c83d4fe9
     if not settings.telegram_bot_token:
         logger.warning(
             "TELEGRAM_BOT_TOKEN не задан — печатаю локально\n" + text,
@@ -129,13 +125,11 @@
         logger.exception(f"Ошибка публикации в Telegram: {e}")
 
 
-<<<<<<< HEAD
 def publish_message_to(chat_id: str, text: str, lang: str = "en") -> None:
     text = _append_aff_footer(text, lang)
-=======
+
 def publish_message_to(chat_id: str, text: str, **kwargs) -> None:
     text = get_message(text, **kwargs)
->>>>>>> c83d4fe9
     if not settings.telegram_bot_token or not chat_id:
         logger.warning(
             "TELEGRAM_BOT_TOKEN/CHAT_ID не заданы — печатаю локально:\n" + text
@@ -158,13 +152,10 @@
         logger.exception(f"Ошибка публикации в Telegram (target): {e}")
 
 
-<<<<<<< HEAD
 def publish_photo_from_s3(
     s3_uri: str, caption: str | None = None, lang: str = "en"
 ) -> None:
-=======
 def publish_photo_from_s3(s3_uri: str, caption: str | None = None, **kwargs) -> None:
->>>>>>> c83d4fe9
     if not s3_uri:
         return
     if not settings.telegram_bot_token:
@@ -182,12 +173,10 @@
         content = download_bytes(s3_uri)
         bot = Bot(token=settings.telegram_bot_token)
         # append footer to caption
-<<<<<<< HEAD
         caption = _append_aff_footer(caption or "", lang)
-=======
+
         caption = get_message(caption, **kwargs) if caption else ""
         caption = _append_aff_footer(caption)
->>>>>>> c83d4fe9
         dm_ids = _dm_user_ids()
         if settings.telegram_chat_id:
             bot.send_photo(
